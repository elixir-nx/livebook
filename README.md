--- conflicted
+++ resolved
@@ -208,16 +208,14 @@
   * LIVEBOOK_BASE_URL_PATH - sets the base url path the web application is
     served on. Useful when deploying behind a reverse proxy.
 
-<<<<<<< HEAD
+  * LIVEBOOK_CACERTFILE - path to a local file containing CA certificates.
+    Those certificates are used during for server authentication when Livebook
+    accesses files from external sources.
+
   * LIVEBOOK_CLUSTER - configures clustering strategy when running multiple
     instances of Livebook. Currently the only supported value is `dns:QUERY`,
     in which case nodes ask DNS for A/AAAA records using the given query and
     try to connect to peer nodes on the discovered IPs.
-=======
-  * LIVEBOOK_CACERTFILE - path to a local file containing CA certificates.
-    Those certificates are used during for server authentication when Livebook
-    accesses files from external sources.
->>>>>>> 94edf9f8
 
   * LIVEBOOK_COOKIE - sets the cookie for running Livebook in a cluster.
     Defaults to a random string that is generated on boot.
