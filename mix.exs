if System.otp_release() < "25" do
  Mix.raise("Livebook requires Erlang/OTP 25+")
end

defmodule Livebook.MixProject do
  use Mix.Project

  @elixir_requirement "~> 1.16"
  @version "0.13.0-dev"
  @description "Automate code & data workflows with interactive notebooks"

  def project do
    [
      app: :livebook,
      version: @version,
      elixir: @elixir_requirement,
      name: "Livebook",
      description: @description,
      elixirc_paths: elixirc_paths(Mix.env()),
      test_elixirc_options: [docs: true],
      start_permanent: Mix.env() == :prod,
      aliases: aliases(),
      deps: with_lock(target_deps(Mix.target()) ++ deps()),
      escript: escript(),
      package: package(),
      default_release: :livebook,
      releases: releases(),

      # Docs
      homepage_url: "https://livebook.dev",
      docs: docs()
    ]
  end

  def application do
    [
      mod: {Livebook.Application, []},
      extra_applications: [
        :logger,
        :runtime_tools,
        :os_mon,
        :inets,
        :ssl,
        :xmerl,
        :crypto,
        :public_key
      ],
      env: Application.get_all_env(:livebook)
    ]
  end

  defp elixirc_paths(:test), do: elixirc_paths(:dev) ++ ["test/support"]
  defp elixirc_paths(_), do: ["lib", "proto/lib"]

  defp package do
    [
      licenses: ["Apache-2.0"],
      links: %{
        "GitHub" => "https://github.com/livebook-dev/livebook"
      },
      files:
        ~w(lib static config mix.exs mix.lock README.md LICENSE CHANGELOG.md iframe/priv/static/iframe proto/lib)
    ]
  end

  defp aliases do
    [
      setup: ["deps.get", "cmd --cd assets npm install"],
      "assets.deploy": ["cmd npm run deploy --prefix assets"],
      "format.all": ["format", "cmd --cd assets npm run format"],
      "protobuf.generate": ["cmd --cd proto mix protobuf.generate"]
    ]
  end

  defp escript do
    [
      main_module: LivebookCLI,
      app: nil
    ]
  end

  ## Dependencies

  # Although we use requirements here, the with_lock() function
  # below ensures we only use the locked versions. This is important
  # for two reasons:
  #
  #   1. because we bundle assets from phoenix, phoenix_live_view,
  #      and phoenix_html, we want to make sure we have those exact
  #      versions
  #
  #   2. we don't want users to potentially get a new dependency
  #      when installing from git or as an escript
  #
  # Therefore, to update any dependency, you must call before:
  #
  #     mix deps.unlock foo bar baz
  #
  defp deps do
    [
      {:phoenix, "~> 1.7.8"},
      {:phoenix_live_view, "~> 0.20.2"},
      {:phoenix_html, "~> 4.0"},
      {:phoenix_live_dashboard, "~> 0.8.0"},
      {:telemetry_metrics, "~> 0.4"},
      {:telemetry_poller, "~> 1.0"},
      {:jason, "~> 1.0"},
      {:bandit, "~> 1.0"},
      {:plug_crypto, "~> 2.0"},
      {:earmark_parser, "~> 1.4"},
      {:ecto, "~> 3.10"},
      {:phoenix_ecto, "~> 4.4"},
      {:aws_credentials, "~> 0.2.0", runtime: false},
      {:aws_signature, "~> 0.3.0"},
      {:mint_web_socket, "~> 1.0.0"},
      {:protobuf, "~> 0.12.0"},
      {:dns_cluster, "~> 0.1.2"},
      {:phoenix_live_reload, "~> 1.2", only: :dev},
      {:floki, ">= 0.27.0", only: :test},
      {:bypass, "~> 2.1", only: :test},
      # ZTA deps
      {:jose, "~> 1.11.5"},
      {:req, "~> 0.4.4"},
      # Docs
      {:ex_doc, "~> 0.30", only: :dev, runtime: false}
    ]
  end

  defp target_deps(:app), do: [{:elixirkit, path: "elixirkit"}]
  defp target_deps(_), do: []

  @lock (with {:ok, contents} <- File.read("mix.lock"),
              {:ok, quoted} <-
                Code.string_to_quoted(contents,
                  warn_on_unnecessary_quotes: false,
                  emit_warnings: false
                ),
              {%{} = lock, _binding} <- Code.eval_quoted(quoted, []) do
           for {dep, hex} when elem(hex, 0) == :hex <- lock,
               do: {dep, elem(hex, 2)},
               into: %{}
         else
           _ -> %{}
         end)

  defp with_lock(deps) do
    for dep <- deps do
      name = elem(dep, 0)
      put_elem(dep, 1, @lock[name] || elem(dep, 1))
    end
  end

  ## Releases

  # aws_credentials has runtime: false, so explicitly add is as :load
  @release_apps [livebook: :permanent, aws_credentials: :load]

  defp releases do
    [
      livebook: [
        applications: @release_apps,
        include_executables_for: [:unix, :windows],
        include_erts: false,
        rel_templates_path: "rel/server",
        steps: [:assemble, &remove_cookie/1]
      ],
      app: [
        applications: @release_apps,
        include_erts: false,
        rel_templates_path: "rel/app",
        steps: [
          :assemble,
          &remove_cookie/1,
          &standalone_erlang_elixir/1
        ]
      ]
    ]
  end

  defp remove_cookie(release) do
    File.rm!(Path.join(release.path, "releases/COOKIE"))
    release
  end

  @compile {:no_warn_undefined, Standalone}

  defp standalone_erlang_elixir(release) do
    {_, bindings} = Code.eval_file("versions")
    elixir_version = bindings[:elixir]
    rebar3_version = bindings[:rebar3]

    Code.require_file("rel/app/standalone.exs")

    release
    |> Standalone.copy_otp()
    |> Standalone.copy_elixir(elixir_version)
    |> Standalone.copy_hex()
    |> Standalone.copy_rebar3(rebar3_version)
  end

  defp docs() do
    [
      logo: "static/images/logo.png",
      main: "readme",
      api_reference: false,
      extra_section: "Guides",
      extras: extras(),
      filter_modules: fn mod, _ -> mod in [Livebook] end,
      assets: Path.expand("./docs/images"),
      groups_for_extras: [
        "Livebook Teams": Path.wildcard("docs/teams/*"),
        Deployment: Path.wildcard("docs/deployment/*")
      ]
    ]
  end

  defp extras() do
    [
      {"README.md", title: "Welcome to Livebook"},
      "docs/use_cases.md",
      "docs/authentication.md",
      "docs/deployment/docker.md",
<<<<<<< HEAD
      "docs/deployment/basic_auth.md",
=======
      "docs/deployment/fips.md",
>>>>>>> c4961c87
      "docs/deployment/cloudflare.md",
      "docs/deployment/google_iap.md",
      "docs/deployment/tailscale.md",
      "docs/deployment/teleport.md",
      "docs/deployment/custom_auth.md",
      "docs/teams/intro_to_teams.md",
      "docs/teams/shared_secrets.md",
      "docs/teams/shared_file_storages.md"
    ]
  end
end<|MERGE_RESOLUTION|>--- conflicted
+++ resolved
@@ -220,11 +220,8 @@
       "docs/use_cases.md",
       "docs/authentication.md",
       "docs/deployment/docker.md",
-<<<<<<< HEAD
+      "docs/deployment/fips.md",
       "docs/deployment/basic_auth.md",
-=======
-      "docs/deployment/fips.md",
->>>>>>> c4961c87
       "docs/deployment/cloudflare.md",
       "docs/deployment/google_iap.md",
       "docs/deployment/tailscale.md",
