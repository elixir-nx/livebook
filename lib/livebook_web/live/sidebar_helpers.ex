defmodule LivebookWeb.SidebarHelpers do
  use Phoenix.Component

  import LivebookWeb.Helpers
  import LivebookWeb.UserHelpers

  alias Phoenix.LiveView.JS
  alias LivebookWeb.Router.Helpers, as: Routes

  @doc """
  Renders sidebar container.

  Other functions in this module render sidebar
  items of various type.
  """
  def sidebar(assigns) do
    ~H"""
    <nav class="w-16 flex flex-col items-center space-y-4 px-3 py-7 bg-gray-900" aria-label="sidebar">
      <%= render_slot(@inner_block) %>
    </nav>
    """
  end

  def logo_item(assigns) do
    ~H"""
    <span>
      <%= live_redirect to: Routes.home_path(@socket, :page), aria_label: "go to homepage" do %>
        <img src="/images/logo.png" height="40" width="40" alt="" />
      <% end %>
    </span>
    """
  end

  def button_item(assigns) do
    ~H"""
    <span class="tooltip right distant" data-tooltip={@label}>
      <button class="text-2xl text-gray-400 hover:text-gray-50 focus:text-gray-50 rounded-xl h-10 w-10 flex items-center justify-center"
        aria-label={@label}
        data-element={@data_element}>
        <.remix_icon icon={@icon} />
      </button>
    </span>
    """
  end

  def link_item(assigns) do
    ~H"""
    <span class="tooltip right distant" data-tooltip={@label}>
      <%= live_patch to: @path,
            class: "text-gray-400 hover:text-gray-50 focus:text-gray-50 rounded-xl h-10 w-10 flex items-center justify-center #{if(@active, do: "text-gray-50 bg-gray-700")}",
            aria_label: @label do %>
        <.remix_icon icon={@icon} class="text-2xl" />
      <% end %>
    </span>
    """
  end

  def shutdown_item(assigns) do
    if :code.get_mode() == :interactive do
      ~H"""
      <span class="tooltip right distant" data-tooltip="Shutdown">
        <button class="text-2xl text-gray-400 hover:text-gray-50 focus:text-gray-50 rounded-xl h-10 w-10 flex items-center justify-center"
          aria-label="shutdown"
<<<<<<< HEAD
          phx-click="shutdown"
          data-confirm="Are you sure you want to shutdown Livebook?">
=======
          phx-click={
            with_confirm(
              JS.push("shutdown"),
              title: "Shutdown",
              description: "Are you sure you want to shutdown Livebook?",
              confirm_text: "Shutdown",
              confirm_icon: "shut-down-line"
            )
          }>
>>>>>>> d191b7eb
          <.remix_icon icon="shut-down-line" />
        </button>
      </span>
      """
    else
      ~H"""
      """
    end
  end

  def break_item(assigns) do
    ~H"""
    <div class="grow"></div>
    """
  end

  def user_item(assigns) do
    ~H"""
    <span class="tooltip right distant" data-tooltip="User profile">
      <%= live_patch to: @path,
            class: "text-gray-400 rounded-xl h-8 w-8 flex items-center justify-center mt-2",
            aria_label: "user profile" do %>
        <.user_avatar user={@current_user} text_class="text-xs" />
      <% end %>
    </span>
    """
  end

  ## Shared home functionality

  @doc """
  A footer shared across home, settings, explore, etc.

  Note you must call `shared_home_handlers` on mount/3.
  """
  def shared_home_footer(assigns) do
    ~H"""
    <.break_item />
    <.shutdown_item />
    <.link_item
      icon="settings-3-fill"
      label="Settings"
      path={Routes.settings_path(@socket, :page)}
      active={false} />
    <.user_item current_user={@current_user} path={@user_path} />
    """
  end

  def shared_home_handlers(socket) do
    attach_hook(socket, :shutdown, :handle_event, fn
      "shutdown", _params, socket ->
        System.stop()
        {:halt, put_flash(socket, :info, "Livebook is shutting down. You can close this page.")}

      _event, _params, socket ->
        {:cont, socket}
    end)
  end
end<|MERGE_RESOLUTION|>--- conflicted
+++ resolved
@@ -61,10 +61,6 @@
       <span class="tooltip right distant" data-tooltip="Shutdown">
         <button class="text-2xl text-gray-400 hover:text-gray-50 focus:text-gray-50 rounded-xl h-10 w-10 flex items-center justify-center"
           aria-label="shutdown"
-<<<<<<< HEAD
-          phx-click="shutdown"
-          data-confirm="Are you sure you want to shutdown Livebook?">
-=======
           phx-click={
             with_confirm(
               JS.push("shutdown"),
@@ -74,7 +70,6 @@
               confirm_icon: "shut-down-line"
             )
           }>
->>>>>>> d191b7eb
           <.remix_icon icon="shut-down-line" />
         </button>
       </span>
