--- conflicted
+++ resolved
@@ -4,7 +4,6 @@
   import LivebookWeb.UserHelpers
 
   alias LivebookWeb.{SidebarHelpers, PageHelpers}
-  alias LivebookWeb.SettingsLive.AutosavePathComponent
 
   @impl true
   def mount(_params, _session, socket) do
@@ -193,7 +192,6 @@
   def handle_params(_params, _url, socket), do: {:noreply, socket}
 
   @impl true
-<<<<<<< HEAD
   def handle_event("cancel_autosave_path", %{}, socket) do
     {:noreply,
      update(
@@ -228,12 +226,12 @@
 
   def handle_event("open_autosave_path_select", %{}, socket) do
     {:noreply, update(socket, :autosave_path_state, &%{&1 | dialog_opened?: true})}
-=======
+  end
+
   def handle_event("detach_file_system", %{"id" => file_system_id}, socket) do
     Livebook.Settings.remove_file_system(file_system_id)
     file_systems = Livebook.Settings.file_systems()
     {:noreply, assign(socket, file_systems: file_systems)}
->>>>>>> baccc964
   end
 
   @impl true
