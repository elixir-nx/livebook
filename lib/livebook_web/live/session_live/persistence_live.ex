defmodule LivebookWeb.SessionLive.PersistenceLive do
  # TODO: rewrite this live view as a component, once live_view
  # has a unified way of sending events programmatically from a child
  # component to parent live view or component. Currently we send an
  # event to self() from FileSelectComponent and use handle_info in
  # the parent live view.
  use LivebookWeb, :live_view

  alias Livebook.{Sessions, Session, LiveMarkdown, FileSystem}

  @impl true
  def mount(
        _params,
        %{
          "session" => session,
          "file" => file,
          "persist_outputs" => persist_outputs,
          "autosave_interval_s" => autosave_interval_s
        },
        socket
      ) do
    sessions = Sessions.list_sessions()
    running_files = Enum.map(sessions, & &1.file)

    attrs = %{
      file: file,
      persist_outputs: persist_outputs,
      autosave_interval_s: autosave_interval_s
    }

    {:ok,
     assign(socket,
       session: session,
       running_files: running_files,
       attrs: attrs,
       new_attrs: attrs,
       draft_file: nil,
       saved_file: nil
     )}
  end

  @impl true
  def render(assigns) do
    ~H"""
    <div class="p-6 pb-4 flex flex-col space-y-8">
      <h3 class="text-2xl font-semibold text-gray-800">
        Save to file
      </h3>
      <div class="w-full flex-col space-y-8">
        <div class="flex">
          <form phx-change="set_options" onsubmit="return false;" class="flex flex-col space-y-4 items-start">
            <div class="flex flex-col space-y-4">
              <.switch_checkbox
                name="persist_outputs"
                label="Persist outputs"
                checked={@new_attrs.persist_outputs} />
              <div class="flex space-x-2 items-center">
                <span class="text-gray-700 whitespace-nowrap">Autosave</span>
                <.select
                  name="autosave_interval_s"
                  selected={@new_attrs.autosave_interval_s}
                  options={[
                    {5, "every 5 seconds"},
                    {30, "every 30 seconds"},
                    {60, "every minute"},
                    {600, "every 10 minutes"},
                    {nil, "never"}
                  ]} />
              </div>
            </div>
            <div class="flex space-x-2 items-center">
              <span class="text-gray-700 whitespace-nowrap">File:</span>
              <%= if @new_attrs.file do %>
                <span class="tooltip right" data-tooltip={file_system_label(@new_attrs.file.file_system)}>
                  <span class="flex items-center">
                    [<.file_system_icon file_system={@new_attrs.file.file_system} />]
                  </span>
                </span>
                <span class="text-gray-700 whitespace-no-wrap font-medium">
                  <%= @new_attrs.file.path %>
                </span>
                <button class="button button-gray button-small"
                  phx-click="open_file_select">
                  Change file
                </button>
                <button class="button button-gray button-small"
                  phx-click="clear_file">
                  Stop saving
                </button>
              <% else %>
                <span class="text-gray-700 whitespace-no-wrap">
                  no file selected
                </span>
                <button class="button button-gray button-small"
                  phx-click="open_file_select">
                  Choose a file
                </button>
              <% end %>
            </div>
          </form>
        </div>
<<<<<<< HEAD
        <div class="flex space-x-4">
          <.choice_button
            active={@new_attrs.file != nil}
            phx-click="set_persistence_type"
            phx-value-type="file">
            Save to file
          </.choice_button>
          <.choice_button
            active={@new_attrs.file == nil}
            phx-click="set_persistence_type"
            phx-value-type="memory">
            Memory only
          </.choice_button>
        </div>
        <%= if @new_attrs.file do %>
          <div class="h-full h-52">
            <.live_component module={LivebookWeb.FileSelectComponent}
                id="persistence_file_select"
                file={@new_attrs.file}
                extnames={[LiveMarkdown.extension()]}
                running_files={@running_files}
                submit_event={if(disabled?(@new_attrs, @attrs, @running_files), do: nil, else: :save)} />
=======
        <%= if @draft_file do %>
          <div class="flex flex-col">
            <div class="h-full h-52">
              <%= live_component LivebookWeb.FileSelectComponent,
                    id: "persistence_file_select",
                    file: @draft_file,
                    extnames: [LiveMarkdown.extension()],
                    running_files: @running_files,
                    submit_event: :confirm_file do %>
                <div class="flex justify-end space-x-2">
                  <button class="button button-gray"
                    phx-click="close_file_select"
                    tabindex="-1">
                    Cancel
                  </button>
                  <button class="button button-blue"
                    phx-click="confirm_file"
                    tabindex="-1">
                    Choose
                  </button>
                </div>
              <% end %>
            </div>
            <div class="mt-6 text-gray-500 text-sm">
              File: <%= normalize_file(@draft_file).path %>
            </div>
>>>>>>> 9c00f162
          </div>
        <% end %>
        <div class="flex">
          <%= if @new_attrs.file do %>
            <button class="button button-blue"
              phx-click="save"
              disabled={
                not savable?(@new_attrs, @attrs, @running_files, @draft_file) or
                  (same_attrs?(@new_attrs, @attrs) and @saved_file == @new_attrs.file)
              }>
              Save now
            </button>
          <% else %>
            <button class="button button-blue"
              phx-click="save"
              disabled={not savable?(@new_attrs, @attrs, @running_files, @draft_file) or same_attrs?(@new_attrs, @attrs)}>
              Apply
            </button>
          <% end %>
        </div>
      </div>
    </div>
    """
  end

  @impl true
  def handle_event("open_file_select", %{}, socket) do
    file = socket.assigns.new_attrs.file || Livebook.Config.default_dir()
    {:noreply, assign(socket, draft_file: file)}
  end

  def handle_event("close_file_select", %{}, socket) do
    {:noreply, assign(socket, draft_file: nil)}
  end

  def handle_event("confirm_file", %{}, socket) do
    handle_confirm_file(socket)
  end

  def handle_event("clear_file", %{}, socket) do
    {:noreply, socket |> put_new_file(nil) |> assign(draft_file: nil)}
  end

  def handle_event(
        "set_options",
        %{"persist_outputs" => persist_outputs, "autosave_interval_s" => autosave_interval_s},
        socket
      ) do
    persist_outputs = persist_outputs == "true"
    autosave_interval_s = parse_optional_integer(autosave_interval_s)

    {:noreply,
     socket
     |> put_new_attr(:persist_outputs, persist_outputs)
     |> put_new_attr(:autosave_interval_s, autosave_interval_s)}
  end

  def handle_event("save", %{}, %{assigns: assigns} = socket) do
    %{new_attrs: new_attrs, attrs: attrs} = assigns
    new_attrs = Map.update!(new_attrs, :file, &normalize_file/1)
    diff = map_diff(new_attrs, attrs)

    if Map.has_key?(diff, :file) do
      Session.set_file(assigns.session.pid, diff.file)
    end

    notebook_attrs_diff = Map.take(diff, [:autosave_interval_s, :persist_outputs])

    if notebook_attrs_diff != %{} do
      Session.set_notebook_attributes(assigns.session.pid, notebook_attrs_diff)
    end

    if new_attrs.file do
      Session.save_sync(assigns.session.pid)
    end

    running_files =
      [new_attrs.file | assigns.running_files]
      |> List.delete(attrs.file)
      |> Enum.reject(&is_nil/1)

    {:noreply,
     assign(socket,
       running_files: running_files,
       attrs: assigns.new_attrs,
       saved_file: new_attrs.file
     )}
  end

  @impl true
  def handle_info({:set_file, file, _file_info}, socket) do
    {:noreply, assign(socket, draft_file: file)}
  end

  def handle_info(:confirm_file, socket) do
    handle_confirm_file(socket)
  end

  defp handle_confirm_file(socket) do
    file = normalize_file(socket.assigns.draft_file)
    {:noreply, socket |> put_new_file(file) |> assign(draft_file: nil)}
  end

  defp parse_optional_integer(string) do
    case Integer.parse(string) do
      {number, _} -> number
      :error -> nil
    end
  end

  defp put_new_file(socket, file) do
    new_attrs = socket.assigns.new_attrs
    current_file_system = new_attrs.file && new_attrs.file.file_system
    new_file_system = file && file.file_system

    autosave_interval_s =
      case new_file_system do
        ^current_file_system ->
          new_attrs.autosave_interval_s

        nil ->
          Livebook.Notebook.default_autosave_interval_s()

        %FileSystem.Local{} ->
          Livebook.Notebook.default_autosave_interval_s()

        _other ->
          nil
      end

    socket
    |> put_new_attr(:file, file)
    |> put_new_attr(:autosave_interval_s, autosave_interval_s)
  end

  defp put_new_attr(socket, key, value) do
    new_attrs = socket.assigns.new_attrs

    if new_attrs[key] == value do
      socket
    else
      new_attrs = put_in(new_attrs[key], value)
      assign(socket, :new_attrs, new_attrs)
    end
  end

  defp normalize_file(nil), do: nil

  defp normalize_file(file) do
    Map.update!(file, :path, fn path ->
      if String.ends_with?(path, LiveMarkdown.extension()) do
        path
      else
        path <> LiveMarkdown.extension()
      end
    end)
  end

  defp savable?(new_attrs, attrs, running_files, draft_file) do
    new_attrs = Map.update!(new_attrs, :file, &normalize_file/1)
    valid_file? = new_attrs.file == attrs.file or file_savable?(new_attrs.file, running_files)
    valid_file? and draft_file == nil
  end

  defp same_attrs?(new_attrs, attrs) do
    new_attrs = Map.update!(new_attrs, :file, &normalize_file/1)
    new_attrs == attrs
  end

  defp file_savable?(nil, _running_files), do: true

  defp file_savable?(file, running_files) do
    not FileSystem.File.dir?(file) and file not in running_files
  end

  defp map_diff(left, right) do
    Map.new(Map.to_list(left) -- Map.to_list(right))
  end
end<|MERGE_RESOLUTION|>--- conflicted
+++ resolved
@@ -99,39 +99,15 @@
             </div>
           </form>
         </div>
-<<<<<<< HEAD
-        <div class="flex space-x-4">
-          <.choice_button
-            active={@new_attrs.file != nil}
-            phx-click="set_persistence_type"
-            phx-value-type="file">
-            Save to file
-          </.choice_button>
-          <.choice_button
-            active={@new_attrs.file == nil}
-            phx-click="set_persistence_type"
-            phx-value-type="memory">
-            Memory only
-          </.choice_button>
-        </div>
-        <%= if @new_attrs.file do %>
-          <div class="h-full h-52">
-            <.live_component module={LivebookWeb.FileSelectComponent}
-                id="persistence_file_select"
-                file={@new_attrs.file}
-                extnames={[LiveMarkdown.extension()]}
-                running_files={@running_files}
-                submit_event={if(disabled?(@new_attrs, @attrs, @running_files), do: nil, else: :save)} />
-=======
         <%= if @draft_file do %>
           <div class="flex flex-col">
             <div class="h-full h-52">
-              <%= live_component LivebookWeb.FileSelectComponent,
-                    id: "persistence_file_select",
-                    file: @draft_file,
-                    extnames: [LiveMarkdown.extension()],
-                    running_files: @running_files,
-                    submit_event: :confirm_file do %>
+              <.live_component module={LivebookWeb.FileSelectComponent}
+                id="persistence_file_select"
+                file={@draft_file}
+                extnames={[LiveMarkdown.extension()]}
+                running_files={@running_files}
+                submit_event={:confirm_file}>
                 <div class="flex justify-end space-x-2">
                   <button class="button button-gray"
                     phx-click="close_file_select"
@@ -144,12 +120,11 @@
                     Choose
                   </button>
                 </div>
-              <% end %>
+              </.live_component>
             </div>
             <div class="mt-6 text-gray-500 text-sm">
               File: <%= normalize_file(@draft_file).path %>
             </div>
->>>>>>> 9c00f162
           </div>
         <% end %>
         <div class="flex">
