defmodule LivebookWeb.SessionLive.EmbeddedLive do
  use LivebookWeb, :live_view

  alias Livebook.{Session, Runtime}
  alias LivebookWeb.SessionLive.RuntimeHelpers

  @impl true
  def mount(_params, %{"session" => session, "current_runtime" => current_runtime}, socket) do
    if connected?(socket) do
      Phoenix.PubSub.subscribe(Livebook.PubSub, "sessions:#{session.id}")
    end

    {:ok, assign(socket, session: session, current_runtime: current_runtime)}
  end

  @impl true
  def render(assigns) do
    ~H"""
    <div class="flex-col space-y-5">
      <RuntimeHelpers.default_runtime_note module={Runtime.Embedded} />
      <p class="text-gray-700">
        Run the notebook code within the Livebook node itself.
        This is reserved for specific cases where there is no option
        of starting a separate Elixir runtime (for example, on embedded
        devices or cases where the amount of memory available is
        limited). Prefer the "Elixir standalone" runtime whenever possible.
      </p>
      <p class="text-gray-700">
        <span class="font-semibold">Warning:</span>
        any module that you define will be defined globally until
        you restart Livebook. Furthermore, code in one notebook
        may interfere with code from another notebook.
      </p>
<<<<<<< HEAD
      <button class="button-base button-blue" phx-click="init">
        Connect
=======
      <button class="button button-blue" phx-click="init">
        <%= if(matching_runtime?(@current_runtime), do: "Reconnect", else: "Connect") %>
>>>>>>> 8889f112
      </button>
    </div>
    """
  end

  defp matching_runtime?(%Runtime.Embedded{}), do: true
  defp matching_runtime?(_runtime), do: false

  @impl true
  def handle_event("init", _params, socket) do
    {:ok, runtime} = Runtime.Embedded.init()
    Session.connect_runtime(socket.assigns.session.pid, runtime)
    {:noreply, socket}
  end

  @impl true
  def handle_info({:operation, {:set_runtime, _pid, runtime}}, socket) do
    {:noreply, assign(socket, current_runtime: runtime)}
  end

  def handle_info(_message, socket), do: {:noreply, socket}
end<|MERGE_RESOLUTION|>--- conflicted
+++ resolved
@@ -31,13 +31,8 @@
         you restart Livebook. Furthermore, code in one notebook
         may interfere with code from another notebook.
       </p>
-<<<<<<< HEAD
       <button class="button-base button-blue" phx-click="init">
-        Connect
-=======
-      <button class="button button-blue" phx-click="init">
         <%= if(matching_runtime?(@current_runtime), do: "Reconnect", else: "Connect") %>
->>>>>>> 8889f112
       </button>
     </div>
     """
