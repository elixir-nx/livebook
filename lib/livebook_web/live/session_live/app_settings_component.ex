defmodule LivebookWeb.SessionLive.AppSettingsComponent do
  use LivebookWeb, :live_component

  alias Livebook.Notebook.AppSettings

  @impl true
  def update(assigns, socket) do
    changeset =
      case socket.assigns do
        %{changeset: changeset} when changeset.data == assigns.settings -> changeset
        _ -> AppSettings.change(assigns.settings)
      end

    {:ok,
     socket
     |> assign(assigns)
     |> assign(changeset: changeset)}
  end

  @impl true
  def render(assigns) do
    ~H"""
    <div class="p-6 max-w-4xl flex flex-col space-y-8">
      <h3 class="text-2xl font-semibold text-gray-800">
        App settings
      </h3>
      <.form
        :let={f}
        for={@changeset}
        phx-change="validate"
        phx-submit="save"
        phx-target={@myself}
        autocomplete="off"
      >
        <div class="flex flex-col space-y-4">
          <.text_field field={f[:slug]} label="Slug" spellcheck="false" phx-debounce />
          <div class="flex flex-col space-y-1">
            <.checkbox_field
              field={f[:access_type]}
              label="Password-protected"
              checked_value="protected"
              unchecked_value="public"
            />
            <%= if Ecto.Changeset.get_field(@changeset, :access_type) == :protected do %>
              <.password_field field={f[:password]} spellcheck="false" phx-debounce />
            <% end %>
          </div>
          <.radio_button_group_field
            field={f[:multi_session]}
            options={[{"false", "Single-session"}, {"true", "Multi-session"}]}
            label="Session type"
            help={
              ~S'''
              Whether all users should share the
              same session or be able to manually
              start multiple sessions.
              '''
            }
            full_width
          />
          <.select_field
            field={f[:auto_shutdown_ms]}
            label="Shutdown after inactivity"
            options={[
              {"Never", ""},
              {"5 seconds", "5000"},
              {"1 minute", "60000"},
              {"1 hour", "3600000"}
            ]}
            help={
              ~S'''
              Shuts down the session if it has no
              users for the specified amount of time.
              '''
            }
          />
          <.checkbox_field
            field={f[:show_source]}
            label="Show source"
            help={
              ~S'''
              When enabled, it makes notebook source
              accessible in the app menu.
              '''
            }
          />
          <.checkbox_field
            field={f[:output_type]}
            label="Only render rich outputs"
            checked_value="rich"
            unchecked_value="all"
            help={
              ~S'''
              When enabled, hides simple outputs
              and only shows rich elements, such
              as inputs, frames, tables, etc.
              '''
            }
          />
          <%= if Ecto.Changeset.get_field(@changeset, :multi_session) do %>
            <.checkbox_field
              field={f[:show_existing_sessions]}
              label="List existing sessions"
              help={
                ~S'''
                When enabled, the user can see all
                currently running sessions and join
                them before creating a new session.
                '''
              }
            />
          <% else %>
            <.checkbox_field
              field={f[:zero_downtime]}
              label="Zero-downtime deployment"
              help={
                ~S'''
                When enabled, a new version only becomes
                available after it executes all of its
                cells, making sure it is ready to use.
                If an error happens, deploy is aborted.
                '''
              }
            />
          <% end %>
        </div>
        <div class="mt-8 flex space-x-2">
<<<<<<< HEAD
          <button class="button-base button-blue" disabled={not @changeset.valid?}>
            <span>Save</span>
          </button>
          <button class="button-base button-outlined-gray" type="reset" name="reset">
=======
          <.button
            type="button"
            phx-click={JS.patch(~p"/sessions/#{@session.id}") |> JS.push("deploy_app")}
            disabled={not @changeset.valid?}
          >
            <.remix_icon icon="rocket-line" />
            <span>Deploy</span>
          </.button>
          <.button color="gray" outlined type="reset" name="reset">
>>>>>>> fe5598db
            Reset
          </.button>
        </div>
      </.form>
    </div>
    """
  end

  @impl true
  def handle_event("validate", %{"_target" => ["reset"]}, socket) do
    settings = AppSettings.new()
    Livebook.Session.set_app_settings(socket.assigns.session.pid, settings)
    {:noreply, assign(socket, changeset: AppSettings.change(settings))}
  end

  def handle_event("validate", %{"app_settings" => params}, socket) do
    changeset =
      socket.assigns.settings
      |> AppSettings.change(params)
      |> Map.put(:action, :validate)

    {:noreply, assign(socket, changeset: changeset)}
  end

  def handle_event("save", %{"app_settings" => params}, socket) do
    with {:ok, settings} <- AppSettings.update(socket.assigns.settings, params) do
      Livebook.Session.set_app_settings(socket.assigns.session.pid, settings)
    end

    {:noreply, push_patch(socket, to: ~p"/sessions/#{socket.assigns.session.id}")}
  end
end<|MERGE_RESOLUTION|>--- conflicted
+++ resolved
@@ -125,22 +125,10 @@
           <% end %>
         </div>
         <div class="mt-8 flex space-x-2">
-<<<<<<< HEAD
-          <button class="button-base button-blue" disabled={not @changeset.valid?}>
+          <.button disabled={not @changeset.valid?}>
             <span>Save</span>
-          </button>
-          <button class="button-base button-outlined-gray" type="reset" name="reset">
-=======
-          <.button
-            type="button"
-            phx-click={JS.patch(~p"/sessions/#{@session.id}") |> JS.push("deploy_app")}
-            disabled={not @changeset.valid?}
-          >
-            <.remix_icon icon="rocket-line" />
-            <span>Deploy</span>
           </.button>
           <.button color="gray" outlined type="reset" name="reset">
->>>>>>> fe5598db
             Reset
           </.button>
         </div>
