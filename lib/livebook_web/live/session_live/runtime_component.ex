--- conflicted
+++ resolved
@@ -36,29 +36,6 @@
         Runtime settings
       </h3>
       <div class="w-full flex-col space-y-5">
-<<<<<<< HEAD
-        <p class="text-gray-700">
-          The code is evaluated in a separate Elixir runtime (node),
-          which you can configure yourself here.
-        </p>
-        <div class="flex items-center justify-between border border-gray-200 rounded-lg p-4">
-          <%= if @runtime do %>
-            <.labeled_text label="Type" text={runtime_type_label(@runtime)} />
-            <.labeled_text label="Node name" text={@runtime.node} />
-            <button class="button-base button-outlined-red"
-              type="button"
-              phx-click="disconnect"
-              phx-target={@myself}>
-              Disconnect
-            </button>
-          <% else %>
-            <p class="text-sm text-gray-700">
-              No connected node
-            </p>
-          <% end %>
-        </div>
-=======
->>>>>>> 5eb0cf25
         <div class="flex space-x-4">
           <.choice_button
             active={@type == "elixir_standalone"}
