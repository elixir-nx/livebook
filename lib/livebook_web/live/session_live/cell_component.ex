--- conflicted
+++ resolved
@@ -339,91 +339,4 @@
 
   defp evaluation_number(:evaluating, number_of_evaluations), do: number_of_evaluations + 1
   defp evaluation_number(_evaluation_status, number_of_evaluations), do: number_of_evaluations
-<<<<<<< HEAD
-
-  defp render_output(text, %{id: id}) when is_binary(text) do
-    # Captured output usually has a trailing newline that we can ignore,
-    # because each line is itself an HTML block anyway.
-    text = String.replace_suffix(text, "\n", "")
-    live_component(LivebookWeb.Output.TextComponent, id: id, content: text, follow: true)
-  end
-
-  defp render_output({:text, text}, %{id: id}) do
-    live_component(LivebookWeb.Output.TextComponent, id: id, content: text, follow: false)
-  end
-
-  defp render_output({:markdown, markdown}, %{id: id}) do
-    live_component(LivebookWeb.Output.MarkdownComponent, id: id, content: markdown)
-  end
-
-  defp render_output({:image, content, mime_type}, %{id: id}) do
-    live_component(LivebookWeb.Output.ImageComponent,
-      id: id,
-      content: content,
-      mime_type: mime_type
-    )
-  end
-
-  defp render_output({:vega_lite_static, spec}, %{id: id}) do
-    live_component(LivebookWeb.Output.VegaLiteStaticComponent, id: id, spec: spec)
-  end
-
-  defp render_output({:vega_lite_dynamic, pid}, %{id: id, socket: socket}) do
-    live_render(socket, LivebookWeb.Output.VegaLiteDynamicLive,
-      id: id,
-      session: %{"id" => id, "pid" => pid}
-    )
-  end
-
-  defp render_output({:table_dynamic, pid}, %{id: id, socket: socket}) do
-    live_render(socket, LivebookWeb.Output.TableDynamicLive,
-      id: id,
-      session: %{"id" => id, "pid" => pid}
-    )
-  end
-
-  defp render_output({:error, formatted, :runtime_restart_required}, %{runtime: runtime})
-       when runtime != nil do
-    assigns = %{formatted: formatted, is_standalone: Livebook.Runtime.standalone?(runtime)}
-
-    ~H"""
-    <div class="flex flex-col space-y-4">
-      <%= render_error_message_output(@formatted) %>
-      <%= if @is_standalone do %>
-        <div>
-          <button class="button-base button-gray" phx-click="restart_runtime">
-            Restart runtime
-          </button>
-        </div>
-      <% else %>
-        <div class="text-red-600">
-          <span class="font-semibold">Note:</span>
-          This operation requires restarting the runtime, but we cannot
-          do it automatically for the current runtime
-        </div>
-      <% end %>
-    </div>
-    """
-  end
-
-  defp render_output({:error, formatted, _type}, %{}) do
-    render_error_message_output(formatted)
-  end
-
-  defp render_output(output, %{}) do
-    render_error_message_output("""
-    Unknown output format: #{inspect(output)}. If you're using Kino,
-    you may want to update Kino and Livebook to the latest version.
-    """)
-  end
-
-  defp render_error_message_output(message) do
-    assigns = %{message: message}
-
-    ~H"""
-    <div class="overflow-auto whitespace-pre text-red-600 tiny-scrollbar"><%= @message %></div>
-    """
-  end
-=======
->>>>>>> 5eb0cf25
 end