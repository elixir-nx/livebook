defmodule LivebookWeb.SessionLive.CellComponent do
  use LivebookWeb, :live_component

  @impl true
  def render(assigns) do
    ~H"""
    <div class="flex flex-col relative"
      data-element="cell"
      id={"cell-#{@cell_view.id}"}
      phx-hook="Cell"
      data-cell-id={@cell_view.id}
      data-type={@cell_view.type}
      data-session-path={Routes.session_path(@socket, :page, @session_id)}>
      <%= render_cell(assigns) %>
    </div>
    """
  end

  defp render_cell(%{cell_view: %{type: :markdown}} = assigns) do
    ~H"""
    <div class="mb-1 flex items-center justify-end">
      <div class="relative z-20 flex items-center justify-end space-x-2" data-element="actions">
        <.cell_link_button cell_id={@cell_view.id} />
        <span class="tooltip top" data-tooltip="Edit content" data-element="enable-insert-mode-button">
          <button class="icon-button" aria-label="edit content">
            <.remix_icon icon="pencil-line" class="text-xl" />
          </button>
        </span>
        <span class="tooltip top" data-tooltip="Insert image" data-element="insert-image-button">
          <%= live_patch to: Routes.session_path(@socket, :cell_upload, @session_id, @cell_view.id),
                class: "icon-button",
                aria_label: "insert image" do %>
            <.remix_icon icon="image-add-line" class="text-xl" />
          <% end %>
        </span>
        <.move_cell_up_button cell_id={@cell_view.id} />
        <.move_cell_down_button cell_id={@cell_view.id} />
        <.delete_cell_button cell_id={@cell_view.id} />
      </div>
    </div>

    <.cell_body>
      <div class="pb-4" data-element="editor-box">
        <.editor cell_view={@cell_view} />
      </div>
      <div class="markdown"
        data-element="markdown-container"
        id={"markdown-container-#{@cell_view.id}"}
        phx-update="ignore">
        <.content_placeholder bg_class="bg-gray-200" empty={@cell_view.empty?} />
      </div>
    </.cell_body>
    """
  end

  defp render_cell(%{cell_view: %{type: :elixir}} = assigns) do
    ~H"""
    <div class="mb-1 flex items-center justify-between">
      <div class="relative z-20 flex items-center justify-end space-x-2" data-element="actions" data-primary>
        <%= if @cell_view.evaluation_status == :ready do %>
          <%= if @cell_view.validity_status != :fresh and @cell_view.reevaluate_automatically do %>
            <%= live_patch to: Routes.session_path(@socket, :cell_settings, @session_id, @cell_view.id),
                  class: "text-gray-600 hover:text-gray-800 focus:text-gray-800 flex space-x-1 items-center" do %>
              <.remix_icon icon="check-line" class="text-xl" />
              <span class="text-sm font-medium">
                Reevaluates automatically
              </span>
            <% end %>
          <% else %>
            <button class="text-gray-600 hover:text-gray-800 focus:text-gray-800 flex space-x-1 items-center"
              phx-click="queue_cell_evaluation"
              phx-value-cell_id={@cell_view.id}>
              <.remix_icon icon="play-circle-fill" class="text-xl" />
              <span class="text-sm font-medium">
                <%= if(@cell_view.validity_status == :evaluated, do: "Reevaluate", else: "Evaluate") %>
              </span>
            </button>
          <% end %>
        <% else %>
          <button class="text-gray-600 hover:text-gray-800 focus:text-gray-800 flex space-x-1 items-center"
            phx-click="cancel_cell_evaluation"
            phx-value-cell_id={@cell_view.id}>
            <.remix_icon icon="stop-circle-fill" class="text-xl" />
            <span class="text-sm font-medium">
              Stop
            </span>
          </button>
        <% end %>
      </div>
      <div class="relative z-20 flex items-center justify-end space-x-2" data-element="actions">
        <.cell_link_button cell_id={@cell_view.id} />
        <.cell_settings_button cell_id={@cell_view.id} socket={@socket} session_id={@session_id} />
        <.move_cell_up_button cell_id={@cell_view.id} />
        <.move_cell_down_button cell_id={@cell_view.id} />
        <.delete_cell_button cell_id={@cell_view.id} />
      </div>
    </div>

    <.cell_body>
      <.editor cell_view={@cell_view} />

      <%= if @cell_view.outputs != [] do %>
        <div class="mt-2">
          <.outputs cell_view={@cell_view} runtime={@runtime} socket={@socket} />
        </div>
      <% end %>
    </.cell_body>
    """
  end

  defp render_cell(%{cell_view: %{type: :input}} = assigns) do
    ~H"""
    <div class="mb-1 flex items-center justify-end">
      <div class="relative z-20 flex items-center justify-end space-x-2" data-element="actions">
        <.cell_link_button cell_id={@cell_view.id} />
        <.cell_settings_button cell_id={@cell_view.id} socket={@socket} session_id={@session_id} />
        <.move_cell_up_button cell_id={@cell_view.id} />
        <.move_cell_down_button cell_id={@cell_view.id} />
        <.delete_cell_button cell_id={@cell_view.id} />
      </div>
    </div>

    <.cell_body>
      <form phx-change="set_cell_value" phx-submit="queue_bound_cells_evaluation">
        <input type="hidden" name="cell_id" value={@cell_view.id} />
        <div class="input-label">
          <%= @cell_view.name %>
        </div>

        <.cell_input cell_view={@cell_view} />

        <%= if @cell_view.error do %>
          <div class="input-error">
            <%= String.capitalize(@cell_view.error) %>
          </div>
        <% end %>
      </form>
    </.cell_body>
    """
  end

  defp cell_input(%{cell_view: %{input_type: :textarea}} = assigns) do
    ~H"""
    <textarea
      data-element="input"
      class={"input w-auto #{if(@cell_view.error, do: "input--error")}"}
      name="value"
      spellcheck="false"
      tabindex="-1"><%= [?\n, @cell_view.value] %></textarea>
    """
  end

  defp cell_input(%{cell_view: %{input_type: :range}} = assigns) do
    ~H"""
    <div class="flex items-center space-x-2">
      <div><%= @cell_view.props.min %></div>
      <input type="range"
        data-element="input"
        class="input-range"
        name="value"
        value={@cell_view.value}
        phx-debounce="300"
        spellcheck="false"
        autocomplete="off"
        tabindex="-1"
        min={@cell_view.props.min}
        max={@cell_view.props.max}
        step={@cell_view.props.step} />
      <div><%= @cell_view.props.max %></div>
    </div>
    """
  end

  defp cell_input(%{cell_view: %{input_type: :select}} = assigns) do
    ~H"""
    <div class="flex items-center space-x-2">
      <select
       data-element="input"
       spellcheck="false"
       phx-debounce="300"
       class="input input-select"
       tabindex="-1"
       name="value">
        <%= for option <- @cell_view.props.options do %>
          <option value={option} selected={option == @cell_view.value}>
            <%= option %>
          </option>
        <% end %>
      </select>
    </div>
    """
  end

  defp cell_input(%{cell_view: %{input_type: :checkbox}} = assigns) do
    ~H"""
    <div class="mt-1">
      <.switch_checkbox
        data-element="input"
        name="value"
        checked={@cell_view.value == "true"} />
    </div>
    """
  end

  defp cell_input(%{cell_view: %{input_type: :password}} = assigns) do
    ~H"""
    <.with_password_toggle id={@cell_view.id}>
      <input type="password"
        data-element="input"
        class={"input w-auto bg-gray-50 #{if(@cell_view.error, do: "input--error")}"}
        name="value"
        value={@cell_view.value}
        phx-debounce="300"
        spellcheck="false"
        autocomplete="off"
        tabindex="-1" />
    </.with_password_toggle>
    """
  end

  defp cell_input(assigns) do
    ~H"""
    <input type={html_input_type(@cell_view.input_type)}
      data-element="input"
      class={"input w-auto #{if(@cell_view.error, do: "input--error")}"}
      name="value"
      value={@cell_view.value}
      phx-debounce="300"
      spellcheck="false"
      autocomplete="off"
      tabindex="-1" />
    """
  end

  defp html_input_type(:password), do: "password"
  defp html_input_type(:number), do: "number"
  defp html_input_type(:color), do: "color"
  defp html_input_type(:range), do: "range"
  defp html_input_type(:select), do: "select"
  defp html_input_type(_), do: "text"

  defp cell_body(assigns) do
    ~H"""
    <!-- By setting tabindex="-1" we can programmatically focus this element  -->
    <div class="flex relative" data-element="cell-body" tabindex="-1">
      <div class="w-1 h-full rounded-lg absolute top-0 -left-3" data-element="cell-focus-indicator">
      </div>
      <div class="w-full">
        <%= render_slot(@inner_block) %>
      </div>
    </div>
    """
  end

  defp cell_link_button(assigns) do
    ~H"""
    <span class="tooltip top" data-tooltip="Link">
      <a href={"#cell-#{@cell_id}"} class="icon-button" aria-label="link to cell">
        <.remix_icon icon="link" class="text-xl" />
      </a>
    </span>
    """
  end

  defp cell_settings_button(assigns) do
    ~H"""
    <span class="tooltip top" data-tooltip="Cell settings">
      <%= live_patch to: Routes.session_path(@socket, :cell_settings, @session_id, @cell_id),
            class: "icon-button",
            aria_label: "cell settings" do %>
        <.remix_icon icon="settings-3-line" class="text-xl" />
      <% end %>
    </span>
    """
  end

  defp move_cell_up_button(assigns) do
    ~H"""
    <span class="tooltip top" data-tooltip="Move up">
      <button class="icon-button"
        aria-label="move cell up"
        phx-click="move_cell"
        phx-value-cell_id={@cell_id}
        phx-value-offset="-1">
        <.remix_icon icon="arrow-up-s-line" class="text-xl" />
      </button>
    </span>
    """
  end

  defp move_cell_down_button(assigns) do
    ~H"""
    <span class="tooltip top" data-tooltip="Move down">
      <button class="icon-button"
        aria-label="move cell down"
        phx-click="move_cell"
        phx-value-cell_id={@cell_id}
        phx-value-offset="1">
        <.remix_icon icon="arrow-down-s-line" class="text-xl" />
      </button>
    </span>
    """
  end

  defp delete_cell_button(assigns) do
    ~H"""
    <span class="tooltip top" data-tooltip="Delete">
      <button class="icon-button"
        aria-label="delete cell"
        phx-click="delete_cell"
        phx-value-cell_id={@cell_id}>
        <.remix_icon icon="delete-bin-6-line" class="text-xl" />
      </button>
    </span>
    """
  end

  defp editor(assigns) do
    ~H"""
    <div class="py-3 rounded-lg bg-editor relative">
      <div
        id={"editor-container-#{@cell_view.id}"}
        data-element="editor-container"
        phx-update="ignore">
        <div class="px-8">
          <.content_placeholder bg_class="bg-gray-500" empty={@cell_view.empty?} />
        </div>
      </div>

      <%= if @cell_view.type == :elixir do %>
        <div class="absolute bottom-2 right-2">
          <.cell_status cell_view={@cell_view} />
        </div>
      <% end %>
    </div>
    """
  end

  # The whole page has to load and then hooks are mounted.
  # There may be a tiny delay before the markdown is rendered
  # or editors are mounted, so show neat placeholders immediately.

  defp content_placeholder(assigns) do
    ~H"""
    <%= if @empty  do %>
      <div class="h-4"></div>
    <% else %>
      <div class="max-w-2xl w-full animate-pulse">
        <div class="flex-1 space-y-4">
          <div class={"#{@bg_class} h-4 rounded-lg w-3/4"}></div>
          <div class={"#{@bg_class} h-4 rounded-lg"}></div>
          <div class={"#{@bg_class} h-4 rounded-lg w-5/6"}></div>
        </div>
      </div>
    <% end %>
    """
  end

  defp cell_status(%{cell_view: %{evaluation_status: :evaluating}} = assigns) do
    ~H"""
    <.status_indicator circle_class="bg-blue-500" animated_circle_class="bg-blue-400" change_indicator={true}>
      <span class="font-mono"
        id={"cell-timer-#{@cell_view.id}-evaluation-#{@cell_view.number_of_evaluations}"}
        phx-hook="Timer"
        phx-update="ignore">
      </span>
    </.status_indicator>
    """
  end

  defp cell_status(%{cell_view: %{evaluation_status: :queued}} = assigns) do
    ~H"""
    <.status_indicator circle_class="bg-gray-400" animated_circle_class="bg-gray-300">
      Queued
    </.status_indicator>
    """
  end

  defp cell_status(%{cell_view: %{validity_status: :evaluated}} = assigns) do
    ~H"""
    <.status_indicator
      circle_class="bg-green-400"
      change_indicator={true}
      tooltip={evaluated_label(@cell_view.evaluation_time_ms)}>
      Evaluated
    </.status_indicator>
    """
  end

  defp cell_status(%{cell_view: %{validity_status: :stale}} = assigns) do
    ~H"""
    <.status_indicator circle_class="bg-yellow-200" change_indicator={true}>
      Stale
    </.status_indicator>
    """
  end

  defp cell_status(%{cell_view: %{validity_status: :aborted}} = assigns) do
    ~H"""
    <.status_indicator circle_class="bg-gray-500">
      Aborted
    </.status_indicator>
    """
  end

  defp cell_status(assigns), do: ~H""

  defp status_indicator(assigns) do
    assigns =
      assigns
      |> assign_new(:animated_circle_class, fn -> nil end)
      |> assign_new(:change_indicator, fn -> false end)
      |> assign_new(:tooltip, fn -> nil end)

    ~H"""
    <div class={"#{if(@tooltip, do: "tooltip")} bottom distant-medium"} data-tooltip={@tooltip}>
      <div class="flex items-center space-x-1">
        <div class="flex text-xs text-gray-400">
          <%= render_slot(@inner_block) %>
          <%= if @change_indicator do %>
            <span data-element="change-indicator">*</span>
          <% end %>
        </div>
        <span class="flex relative h-3 w-3">
          <%= if @animated_circle_class do %>
            <span class={"#{@animated_circle_class} animate-ping absolute inline-flex h-3 w-3 rounded-full opacity-75"}></span>
          <% end %>
          <span class={"#{@circle_class} relative inline-flex rounded-full h-3 w-3"}></span>
        </span>
      </div>
    </div>
    """
  end

  defp evaluated_label(time_ms) when is_integer(time_ms) do
    evaluation_time =
      if time_ms > 100 do
        seconds = time_ms |> Kernel./(1000) |> Float.floor(1)
        "#{seconds}s"
      else
        "#{time_ms}ms"
      end

    "Took " <> evaluation_time
  end

  defp evaluated_label(_time_ms), do: nil

  # Outputs

  defp outputs(assigns) do
    ~H"""
    <div class="flex flex-col rounded-lg border border-gray-200 divide-y divide-gray-200">
      <%= for {output, index} <- @cell_view.outputs |> Enum.reverse() |> Enum.with_index(), output != :ignored do %>
        <div class="p-4 max-w-full overflow-y-auto tiny-scrollbar">
          <%= render_output(output, %{
                id: "cell-#{@cell_view.id}-evaluation#{evaluation_number(@cell_view.evaluation_status, @cell_view.number_of_evaluations)}-output#{index}",
                socket: @socket,
                runtime: @runtime
              }) %>
        </div>
      <% end %>
    </div>
    """
  end

  defp evaluation_number(:evaluating, number_of_evaluations), do: number_of_evaluations + 1
  defp evaluation_number(_evaluation_status, number_of_evaluations), do: number_of_evaluations

  defp render_output(text, %{id: id}) when is_binary(text) do
    # Captured output usually has a trailing newline that we can ignore,
    # because each line is itself an HTML block anyway.
    text = String.replace_suffix(text, "\n", "")
    live_component(LivebookWeb.Output.TextComponent, id: id, content: text, follow: true)
  end

  defp render_output({:text, text}, %{id: id}) do
    live_component(LivebookWeb.Output.TextComponent, id: id, content: text, follow: false)
  end

  defp render_output({:markdown, markdown}, %{id: id}) do
    live_component(LivebookWeb.Output.MarkdownComponent, id: id, content: markdown)
  end

  defp render_output({:image, content, mime_type}, %{id: id}) do
    live_component(LivebookWeb.Output.ImageComponent,
      id: id,
      content: content,
      mime_type: mime_type
    )
  end

  defp render_output({:vega_lite_static, spec}, %{id: id}) do
    live_component(LivebookWeb.Output.VegaLiteStaticComponent, id: id, spec: spec)
  end

  defp render_output({:vega_lite_dynamic, pid}, %{id: id, socket: socket}) do
    live_render(socket, LivebookWeb.Output.VegaLiteDynamicLive,
      id: id,
      session: %{"id" => id, "pid" => pid}
    )
  end

  defp render_output({:table_dynamic, pid}, %{id: id, socket: socket}) do
    live_render(socket, LivebookWeb.Output.TableDynamicLive,
      id: id,
      session: %{"id" => id, "pid" => pid}
    )
  end

  defp render_output({:error, formatted, :runtime_restart_required}, %{runtime: runtime})
       when runtime != nil do
    assigns = %{formatted: formatted, is_standalone: Livebook.Runtime.standalone?(runtime)}

    ~H"""
    <div class="flex flex-col space-y-4">
      <%= render_error_message_output(@formatted) %>
<<<<<<< HEAD
      <div>
        <button class="button-base button-gray" phx-click="restart_runtime">
          Restart runtime
        </button>
      </div>
=======
      <%= if @is_standalone do %>
        <div>
          <button class="button button-gray" phx-click="restart_runtime">
            Restart runtime
          </button>
        </div>
      <% else %>
        <div class="text-red-600">
          <span class="font-semibold">Note:</span>
          This operation requires restarting the runtime, but we cannot
          do it automatically for the current runtime
        </div>
      <% end %>
>>>>>>> 8889f112
    </div>
    """
  end

  defp render_output({:error, formatted, _type}, %{}) do
    render_error_message_output(formatted)
  end

  defp render_output(output, %{}) do
    render_error_message_output("""
    Unknown output format: #{inspect(output)}. If you're using Kino,
    you may want to update Kino and Livebook to the latest version.
    """)
  end

  defp render_error_message_output(message) do
    assigns = %{message: message}

    ~H"""
    <div class="overflow-auto whitespace-pre text-red-600 tiny-scrollbar"><%= @message %></div>
    """
  end
end<|MERGE_RESOLUTION|>--- conflicted
+++ resolved
@@ -515,16 +515,9 @@
     ~H"""
     <div class="flex flex-col space-y-4">
       <%= render_error_message_output(@formatted) %>
-<<<<<<< HEAD
-      <div>
-        <button class="button-base button-gray" phx-click="restart_runtime">
-          Restart runtime
-        </button>
-      </div>
-=======
       <%= if @is_standalone do %>
         <div>
-          <button class="button button-gray" phx-click="restart_runtime">
+          <button class="button-base button-gray" phx-click="restart_runtime">
             Restart runtime
           </button>
         </div>
@@ -535,7 +528,6 @@
           do it automatically for the current runtime
         </div>
       <% end %>
->>>>>>> 8889f112
     </div>
     """
   end
