defmodule LivebookWeb.SessionLive do
  use LivebookWeb, :live_view

  import LivebookWeb.UserHelpers
  import LivebookWeb.SessionHelpers
  import Livebook.Utils, only: [access_by_id: 1]

  alias LivebookWeb.SidebarHelpers
  alias Livebook.{Sessions, Session, Delta, Notebook, Runtime, LiveMarkdown, FileSystem}
  alias Livebook.Notebook.Cell
  alias Livebook.JSInterop

  @impl true
  def mount(%{"id" => session_id}, _session, socket) do
    # We use the tracked sessions to locate the session pid, but then
    # we talk to the session process exclusively for getting all the information
    case Sessions.fetch_session(session_id) do
      {:ok, %{pid: session_pid}} ->
        data =
          if connected?(socket) do
            data = Session.register_client(session_pid, self(), socket.assigns.current_user)
            Phoenix.PubSub.subscribe(Livebook.PubSub, "sessions:#{session_id}")

            data
          else
            Session.get_data(session_pid)
          end

        session = Session.get_by_pid(session_pid)

        platform = platform_from_socket(socket)

        {:ok,
         socket
         |> assign(
           session: session,
           platform: platform,
           self: self(),
           data_view: data_to_view(data),
           autofocus_cell_id: autofocus_cell_id(data.notebook)
         )
         |> assign_private(data: data)
         |> allow_upload(:cell_image,
           accept: ~w(.jpg .jpeg .png .gif),
           max_entries: 1,
           max_file_size: 5_000_000
         )}

      :error ->
        {:ok, redirect(socket, to: Routes.home_path(socket, :page))}
    end
  end

  # Puts the given assigns in `socket.private`,
  # to ensure they are not used for rendering.
  defp assign_private(socket, assigns) do
    Enum.reduce(assigns, socket, fn {key, value}, socket ->
      put_in(socket.private[key], value)
    end)
  end

  defp platform_from_socket(socket) do
    with connect_info when connect_info != nil <- get_connect_info(socket),
         {:ok, user_agent} <- Map.fetch(connect_info, :user_agent) do
      platform_from_user_agent(user_agent)
    else
      _ -> nil
    end
  end

  @impl true
  def render(assigns) do
    ~H"""
    <div class="flex flex-grow h-full"
      id="session"
      data-element="session"
      phx-hook="Session"
      data-global-status={elem(@data_view.global_status, 0)}
      data-autofocus-cell-id={@autofocus_cell_id}>
      <SidebarHelpers.sidebar>
        <SidebarHelpers.logo_item socket={@socket} />
        <SidebarHelpers.button_item
          icon="booklet-fill"
          label="Sections (ss)"
          data_element="sections-list-toggle" />
        <SidebarHelpers.button_item
          icon="group-fill"
          label="Connected users (su)"
          data_element="clients-list-toggle" />
        <SidebarHelpers.link_item
          icon="cpu-line"
          label="Runtime settings (sr)"
          path={Routes.session_path(@socket, :runtime_settings, @session.id)}
          active={@live_action == :runtime_settings} />
        <SidebarHelpers.link_item
          icon="delete-bin-6-fill"
          label="Bin (sb)"
          path={Routes.session_path(@socket, :bin, @session.id)}
          active={@live_action == :bin} />
        <SidebarHelpers.break_item />
        <SidebarHelpers.link_item
          icon="keyboard-box-fill"
          label="Keyboard shortcuts (?)"
          path={Routes.session_path(@socket, :shortcuts, @session.id)}
          active={@live_action == :shortcuts} />
        <SidebarHelpers.user_item
          current_user={@current_user}
          path={Routes.session_path(@socket, :user, @session.id)} />
      </SidebarHelpers.sidebar>
      <div class="flex flex-col h-full w-full max-w-xs absolute z-30 top-0 left-[64px] overflow-y-auto shadow-xl md:static md:shadow-none bg-gray-50 border-r border-gray-100 px-6 py-10"
        data-element="side-panel">
        <div data-element="sections-list">
          <div class="flex flex-col flex-grow">
            <h3 class="text-lg font-semibold text-gray-800">
              Sections
            </h3>
            <div class="flex flex-col mt-4 space-y-4">
              <%= for section_item <- @data_view.sections_items do %>
                <div class="flex items-center">
                  <button class="flex-grow flex items-center text-gray-500 hover:text-gray-900"
                    data-element="sections-list-item"
                    data-section-id={section_item.id}>
                    <span class="flex items-center space-x-1">
                      <span><%= section_item.name %></span>
                      <%= if section_item.parent do %>
                        <%# Note: the container has overflow-y auto, so we cannot set overflow-x visible,
                            consequently we show the tooltip wrapped to a fixed number of characters %>
                        <span {branching_tooltip_attrs(section_item.name, section_item.parent.name)}>
                          <.remix_icon icon="git-branch-line" class="text-lg font-normal leading-none flip-horizontally" />
                        </span>
                      <% end %>
                    </span>
                  </button>
                  <.session_status status={elem(section_item.status, 0)} cell_id={elem(section_item.status, 1)} />
                </div>
              <% end %>
            </div>
            <button class="inline-flex items-center justify-center p-8 py-1 mt-8 space-x-2 text-sm font-medium text-gray-500 border border-gray-400 border-dashed rounded-xl hover:bg-gray-100"
              phx-click="append_section">
              <.remix_icon icon="add-line" class="text-lg align-center" />
              <span>New section</span>
            </button>
          </div>
        </div>
        <div data-element="clients-list">
          <div class="flex flex-col flex-grow">
            <div class="flex items-center justify-between space-x-4">
              <h3 class="text-lg font-semibold text-gray-800 flex-lg">
                Users
              </h3>
              <span class="flex items-center p-2 space-x-2 text-sm bg-gray-200 rounded-lg">
                <span class="inline-flex w-3 h-3 bg-green-600 rounded-full"></span>
                <span><%= length(@data_view.clients) %> connected</span>
              </span>
            </div>
            <div class="flex flex-col mt-4 space-y-4">
              <%= for {client_pid, user} <- @data_view.clients do %>
                <div class="flex items-center justify-between space-x-2"
                  id={"clients-list-item-#{inspect(client_pid)}"}
                  data-element="clients-list-item"
                  data-client-pid={inspect(client_pid)}>
                  <button class="flex items-center space-x-2 text-gray-500 hover:text-gray-900 disabled:pointer-events-none"
                    disabled={client_pid == @self}
                    data-element="client-link">
                    <.user_avatar user={user} class="flex-shrink-0 h-7 w-7" text_class="text-xs" />
                    <span><%= user.name || "Anonymous" %></span>
                  </button>
                  <%= if client_pid != @self do %>
                    <span class="tooltip left" data-tooltip="Follow this user"
                      data-element="client-follow-toggle"
                      data-meta="follow">
                      <button class="icon-button" aria-label="follow this user">
                        <.remix_icon icon="pushpin-line" class="text-lg" />
                      </button>
                    </span>
                    <span class="tooltip left" data-tooltip="Unfollow this user"
                      data-element="client-follow-toggle"
                      data-meta="unfollow">
                      <button class="icon-button" aria-label="unfollow this user">
                        <.remix_icon icon="pushpin-fill" class="text-lg" />
                      </button>
                    </span>
                  <% end %>
                </div>
              <% end %>
            </div>
          </div>
        </div>
      </div>
      <div class="flex-grow overflow-y-auto scroll-smooth" data-element="notebook">
        <div class="w-full max-w-screen-lg px-16 mx-auto py-7">
          <div class="flex items-center pb-4 mb-6 space-x-4 border-b border-gray-200">
            <h1 class="flex-grow p-1 -ml-1 text-3xl font-semibold text-gray-800 border border-transparent rounded-lg hover:border-blue-200 focus:border-blue-300"
              aria-description="notebook title"
              id="notebook-name"
              data-element="notebook-name"
              contenteditable
              spellcheck="false"
              phx-blur="set_notebook_name"
              phx-hook="ContentEditable"
              data-update-attribute="phx-value-name"><%= @data_view.notebook_name %></h1>
            <div class="relative" id="session-menu" phx-hook="Menu" data-element="menu">
              <button class="icon-button" data-toggle>
                <.remix_icon icon="more-2-fill" class="text-xl" />
              </button>
              <div class="menu" data-content>
                <%= live_patch to: Routes.session_path(@socket, :export, @session.id, "livemd"),
                      class: "menu__item text-gray-500" do %>
                  <.remix_icon icon="download-2-line" />
                  <span class="font-medium">Export</span>
                <% end %>
                <button class="text-gray-500 menu__item"
                  phx-click="erase_outputs">
                  <.remix_icon icon="eraser-fill" />
                  <span class="font-medium">Erase outputs</span>
                </button>
                <button class="text-gray-500 menu__item"
                  phx-click="fork_session">
                  <.remix_icon icon="git-branch-line" />
                  <span class="font-medium">Fork</span>
                </button>
                <a class="text-gray-500 menu__item"
                  href={live_dashboard_process_path(@socket, @session.pid)}
                  target="_blank">
                  <.remix_icon icon="dashboard-2-line" />
                  <span class="font-medium">See on Dashboard</span>
                </a>
                <%= live_patch to: Routes.home_path(@socket, :close_session, @session.id),
                      class: "menu__item text-red-600" do %>
                  <.remix_icon icon="close-circle-line" />
                  <span class="font-medium">Close</span>
                <% end %>
              </div>
            </div>
          </div>
          <div class="flex flex-col w-full space-y-16">
            <%= if @data_view.section_views == [] do %>
              <div class="flex justify-center">
                <button class="button button-small"
                  phx-click="append_section">
                  + Section
                </button>
              </div>
            <% end %>
            <%= for {section_view, index} <- Enum.with_index(@data_view.section_views) do %>
              <.live_component module={LivebookWeb.SessionLive.SectionComponent}
                  id={section_view.id}
                  index={index}
                  session_id={@session.id}
                  runtime={@data_view.runtime}
                  section_view={section_view} />
            <% end %>
            <div style="height: 80vh"></div>
          </div>
        </div>
      </div>
      <div class="fixed bottom-[0.4rem] right-[1.5rem]">
<<<<<<< HEAD
        <LivebookWeb.SessionLive.IndicatorsComponent.render
          socket={@socket}
          session_id={@session.id}
          file={@data_view.file}
          dirty={@data_view.dirty}
          autosave_interval_s={@data_view.autosave_interval_s}
          runtime={@data_view.runtime}
          global_evaluation_status={@data_view.global_evaluation_status} />
=======
        <%= live_component LivebookWeb.SessionLive.IndicatorsComponent,
              session_id: @session.id,
              file: @data_view.file,
              dirty: @data_view.dirty,
              autosave_interval_s: @data_view.autosave_interval_s,
              runtime: @data_view.runtime,
              global_status: @data_view.global_status %>
>>>>>>> 9c00f162
      </div>
    </div>

    <%= if @live_action == :user do %>
      <%= live_modal LivebookWeb.UserComponent,
            id: "user",
            modal_class: "w-full max-w-sm",
            user: @current_user,
            return_to: Routes.session_path(@socket, :page, @session.id) %>
    <% end %>

    <%= if @live_action == :runtime_settings do %>
      <%= live_modal LivebookWeb.SessionLive.RuntimeComponent,
            id: "runtime-settings",
            modal_class: "w-full max-w-4xl",
            return_to: Routes.session_path(@socket, :page, @session.id),
            session: @session,
            runtime: @data_view.runtime %>
    <% end %>

    <%= if @live_action == :file_settings do %>
      <%= live_modal @socket, LivebookWeb.SessionLive.PersistenceLive,
            id: "persistence",
            modal_class: "w-full max-w-4xl",
            return_to: Routes.session_path(@socket, :page, @session.id),
            session: %{
              "session" => @session,
              "file" => @data_view.file,
              "persist_outputs" => @data_view.persist_outputs,
              "autosave_interval_s" => @data_view.autosave_interval_s
            } %>
    <% end %>

    <%= if @live_action == :shortcuts do %>
      <%= live_modal LivebookWeb.SessionLive.ShortcutsComponent,
            id: "shortcuts",
            modal_class: "w-full max-w-6xl",
            platform: @platform,
            return_to: Routes.session_path(@socket, :page, @session.id) %>
    <% end %>

    <%= if @live_action == :cell_settings do %>
      <%= live_modal settings_component_for(@cell),
            id: "cell-settings",
            modal_class: "w-full max-w-xl",
            session: @session,
            cell: @cell,
            return_to: Routes.session_path(@socket, :page, @session.id) %>
    <% end %>

    <%= if @live_action == :cell_upload do %>
      <%= live_modal LivebookWeb.SessionLive.CellUploadComponent,
            id: "cell-upload",
            modal_class: "w-full max-w-xl",
            session: @session,
            cell: @cell,
            uploads: @uploads,
            return_to: Routes.session_path(@socket, :page, @session.id) %>
    <% end %>

    <%= if @live_action == :delete_section do %>
      <%= live_modal LivebookWeb.SessionLive.DeleteSectionComponent,
            id: "delete-section",
            modal_class: "w-full max-w-xl",
            session: @session,
            section: @section,
            is_first: @section.id == @first_section_id,
            return_to: Routes.session_path(@socket, :page, @session.id) %>
    <% end %>

    <%= if @live_action == :bin do %>
      <%= live_modal LivebookWeb.SessionLive.BinComponent,
            id: "bin",
            modal_class: "w-full max-w-4xl",
            session: @session,
            bin_entries: @data_view.bin_entries,
            return_to: Routes.session_path(@socket, :page, @session.id) %>
    <% end %>

    <%= if @live_action == :export do %>
      <%= live_modal LivebookWeb.SessionLive.ExportComponent,
            id: "export",
            modal_class: "w-full max-w-4xl",
            session: @session,
            tab: @tab,
            return_to: Routes.session_path(@socket, :page, @session.id) %>
    <% end %>
    """
  end

  defp session_status(%{status: :evaluating} = assigns) do
    ~H"""
    <button data-element="focus-cell-button" data-target={@cell_id}>
      <.status_indicator circle_class="bg-blue-500" animated_circle_class="bg-blue-400">
      </.status_indicator>
    </button>
    """
  end

  defp session_status(%{status: :stale} = assigns) do
    ~H"""
    <button data-element="focus-cell-button" data-target={@cell_id}>
      <.status_indicator circle_class="bg-yellow-200">
      </.status_indicator>
    </button>
    """
  end

  defp session_status(assigns), do: ~H""

  defp status_indicator(assigns) do
    assigns = assign_new(assigns, :animated_circle_class, fn -> nil end)

    ~H"""
    <div class="flex items-center space-x-1">
      <span class="flex relative h-3 w-3">
        <%= if @animated_circle_class do %>
          <span class={"#{@animated_circle_class} animate-ping absolute inline-flex h-3 w-3 rounded-full opacity-75"}></span>
        <% end %>
        <span class={"#{@circle_class} relative inline-flex rounded-full h-3 w-3"}></span>
      </span>
    </div>
    """
  end

  defp settings_component_for(%Cell.Elixir{}),
    do: LivebookWeb.SessionLive.ElixirCellSettingsComponent

  defp settings_component_for(%Cell.Input{}),
    do: LivebookWeb.SessionLive.InputCellSettingsComponent

  defp branching_tooltip_attrs(name, parent_name) do
    direction = if String.length(name) >= 16, do: "left", else: "right"

    wrapped_name = Livebook.Utils.wrap_line("”" <> parent_name <> "”", 16)
    label = "Branches from\n#{wrapped_name}"

    [class: "tooltip #{direction}", data_tooltip: label]
  end

  @impl true
  def handle_params(%{"cell_id" => cell_id}, _url, socket) do
    {:ok, cell, _} = Notebook.fetch_cell_and_section(socket.private.data.notebook, cell_id)
    {:noreply, assign(socket, cell: cell)}
  end

  def handle_params(%{"section_id" => section_id}, _url, socket) do
    {:ok, section} = Notebook.fetch_section(socket.private.data.notebook, section_id)
    first_section_id = hd(socket.private.data.notebook.sections).id
    {:noreply, assign(socket, section: section, first_section_id: first_section_id)}
  end

  def handle_params(
        %{"path_parts" => path_parts},
        _url,
        %{assigns: %{live_action: :catch_all}} = socket
      ) do
    path_parts =
      Enum.map(path_parts, fn
        "__parent__" -> ".."
        part -> part
      end)

    path = Path.join(path_parts)
    {:noreply, handle_relative_path(socket, path)}
  end

  def handle_params(%{"tab" => tab}, _url, socket) do
    {:noreply, assign(socket, tab: tab)}
  end

  def handle_params(_params, _url, socket) do
    {:noreply, socket}
  end

  @impl true
  def handle_event("session_init", _params, socket) do
    data = socket.private.data

    payload = %{
      clients:
        Enum.map(data.clients_map, fn {client_pid, user_id} ->
          client_info(client_pid, data.users_map[user_id])
        end)
    }

    {:reply, payload, socket}
  end

  def handle_event("cell_init", %{"cell_id" => cell_id}, socket) do
    data = socket.private.data

    case Notebook.fetch_cell_and_section(data.notebook, cell_id) do
      {:ok, cell, _section} ->
        info = data.cell_infos[cell.id]

        payload = %{
          source: cell.source,
          revision: info.revision,
          evaluation_digest: encode_digest(info.evaluation_digest)
        }

        # From this point on we don't need cell source in the LV,
        # so we are going to drop it altogether
        socket = remove_cell_source(socket, cell_id)

        {:reply, payload, socket}

      :error ->
        {:noreply, socket}
    end
  end

  def handle_event("append_section", %{}, socket) do
    idx = length(socket.private.data.notebook.sections)
    Session.insert_section(socket.assigns.session.pid, idx)

    {:noreply, socket}
  end

  def handle_event("insert_section_into", %{"section_id" => section_id, "index" => index}, socket) do
    index = ensure_integer(index) |> max(0)
    Session.insert_section_into(socket.assigns.session.pid, section_id, index)

    {:noreply, socket}
  end

  def handle_event(
        "set_section_parent",
        %{"section_id" => section_id, "parent_id" => parent_id},
        socket
      ) do
    Session.set_section_parent(socket.assigns.session.pid, section_id, parent_id)

    {:noreply, socket}
  end

  def handle_event("unset_section_parent", %{"section_id" => section_id}, socket) do
    Session.unset_section_parent(socket.assigns.session.pid, section_id)

    {:noreply, socket}
  end

  def handle_event(
        "insert_cell",
        %{"section_id" => section_id, "index" => index, "type" => type},
        socket
      ) do
    index = ensure_integer(index) |> max(0)
    type = String.to_atom(type)
    Session.insert_cell(socket.assigns.session.pid, section_id, index, type)

    {:noreply, socket}
  end

  def handle_event("insert_cell_below", %{"cell_id" => cell_id, "type" => type}, socket) do
    type = String.to_atom(type)
    insert_cell_next_to(socket, cell_id, type, idx_offset: 1)

    {:noreply, socket}
  end

  def handle_event("insert_cell_above", %{"cell_id" => cell_id, "type" => type}, socket) do
    type = String.to_atom(type)
    insert_cell_next_to(socket, cell_id, type, idx_offset: 0)

    {:noreply, socket}
  end

  def handle_event("delete_cell", %{"cell_id" => cell_id}, socket) do
    Session.delete_cell(socket.assigns.session.pid, cell_id)

    {:noreply, socket}
  end

  def handle_event("set_notebook_name", %{"name" => name}, socket) do
    name = normalize_name(name)
    Session.set_notebook_name(socket.assigns.session.pid, name)

    {:noreply, socket}
  end

  def handle_event("set_section_name", %{"section_id" => section_id, "name" => name}, socket) do
    name = normalize_name(name)
    Session.set_section_name(socket.assigns.session.pid, section_id, name)

    {:noreply, socket}
  end

  def handle_event(
        "apply_cell_delta",
        %{"cell_id" => cell_id, "delta" => delta, "revision" => revision},
        socket
      ) do
    delta = Delta.from_compressed(delta)
    Session.apply_cell_delta(socket.assigns.session.pid, cell_id, delta, revision)

    {:noreply, socket}
  end

  def handle_event(
        "report_cell_revision",
        %{"cell_id" => cell_id, "revision" => revision},
        socket
      ) do
    Session.report_cell_revision(socket.assigns.session.pid, cell_id, revision)

    {:noreply, socket}
  end

  def handle_event("set_cell_value", %{"cell_id" => cell_id, "value" => value}, socket) do
    # The browser may normalize newlines to \r\n, but we want \n
    # to more closely imitate an actual shell
    value = String.replace(value, "\r\n", "\n")

    Session.set_cell_attributes(socket.assigns.session.pid, cell_id, %{value: value})

    {:noreply, socket}
  end

  def handle_event("move_cell", %{"cell_id" => cell_id, "offset" => offset}, socket) do
    offset = ensure_integer(offset)
    Session.move_cell(socket.assigns.session.pid, cell_id, offset)

    {:noreply, socket}
  end

  def handle_event("move_section", %{"section_id" => section_id, "offset" => offset}, socket) do
    offset = ensure_integer(offset)
    Session.move_section(socket.assigns.session.pid, section_id, offset)

    {:noreply, socket}
  end

  def handle_event("queue_cell_evaluation", %{"cell_id" => cell_id}, socket) do
    Session.queue_cell_evaluation(socket.assigns.session.pid, cell_id)
    {:noreply, socket}
  end

  def handle_event("queue_section_cells_evaluation", %{"section_id" => section_id}, socket) do
    with {:ok, section} <- Notebook.fetch_section(socket.private.data.notebook, section_id) do
      for cell <- section.cells, is_struct(cell, Cell.Elixir) do
        Session.queue_cell_evaluation(socket.assigns.session.pid, cell.id)
      end
    end

    {:noreply, socket}
  end

  def handle_event("queue_all_cells_evaluation", _params, socket) do
    data = socket.private.data

    for {cell, _} <- Notebook.elixir_cells_with_section(data.notebook),
        data.cell_infos[cell.id].validity_status != :evaluated do
      Session.queue_cell_evaluation(socket.assigns.session.pid, cell.id)
    end

    {:noreply, socket}
  end

  def handle_event("queue_bound_cells_evaluation", %{"cell_id" => cell_id}, socket) do
    data = socket.private.data

    with {:ok, cell, _section} <- Notebook.fetch_cell_and_section(data.notebook, cell_id) do
      for {bound_cell, _} <- Session.Data.bound_cells_with_section(data, cell.id) do
        Session.queue_cell_evaluation(socket.assigns.session.pid, bound_cell.id)
      end
    end

    {:noreply, socket}
  end

  def handle_event("cancel_cell_evaluation", %{"cell_id" => cell_id}, socket) do
    Session.cancel_cell_evaluation(socket.assigns.session.pid, cell_id)

    {:noreply, socket}
  end

  def handle_event("save", %{}, socket) do
    if socket.private.data.file do
      Session.save(socket.assigns.session.pid)
      {:noreply, socket}
    else
      {:noreply,
       push_patch(socket,
         to: Routes.session_path(socket, :file_settings, socket.assigns.session.id)
       )}
    end
  end

  def handle_event("show_shortcuts", %{}, socket) do
    {:noreply,
     push_patch(socket, to: Routes.session_path(socket, :shortcuts, socket.assigns.session.id))}
  end

  def handle_event("show_runtime_settings", %{}, socket) do
    {:noreply,
     push_patch(socket,
       to: Routes.session_path(socket, :runtime_settings, socket.assigns.session.id)
     )}
  end

  def handle_event("show_bin", %{}, socket) do
    {:noreply,
     push_patch(socket, to: Routes.session_path(socket, :bin, socket.assigns.session.id))}
  end

  def handle_event("restart_runtime", %{}, socket) do
    socket =
      if runtime = socket.private.data.runtime do
        case Runtime.duplicate(runtime) do
          {:ok, new_runtime} ->
            Session.connect_runtime(socket.assigns.session.pid, new_runtime)
            socket

          {:error, message} ->
            put_flash(socket, :error, "Failed to setup runtime - #{message}")
        end
      else
        socket
      end

    {:noreply, socket}
  end

  def handle_event("intellisense_request", %{"cell_id" => cell_id} = params, socket) do
    request =
      case params do
        %{"type" => "completion", "hint" => hint} ->
          {:completion, hint}

        %{"type" => "details", "line" => line, "column" => column} ->
          column = JSInterop.js_column_to_elixir(column, line)
          {:details, line, column}

        %{"type" => "format", "code" => code} ->
          {:format, code}
      end

    data = socket.private.data

    with {:ok, cell, section} <- Notebook.fetch_cell_and_section(data.notebook, cell_id) do
      if data.runtime do
        ref = make_ref()
        prev_locator = Session.find_prev_locator(data.notebook, cell, section)
        Runtime.handle_intellisense(data.runtime, self(), ref, request, prev_locator)

        {:reply, %{"ref" => inspect(ref)}, socket}
      else
        info =
          case params["type"] do
            "completion" ->
              "You need to start a runtime (or evaluate a cell) for code completion"

            "format" ->
              "You need to start a runtime (or evaluate a cell) to enable code formatting"

            _ ->
              nil
          end

        socket = if info, do: put_flash(socket, :info, info), else: socket
        {:reply, %{"ref" => nil}, socket}
      end
    else
      _ -> {:noreply, socket}
    end
  end

  def handle_event("fork_session", %{}, socket) do
    %{pid: pid, images_dir: images_dir} = socket.assigns.session
    # Fetch the data, as we don't keep cells' source in the state
    data = Session.get_data(pid)
    notebook = Notebook.forked(data.notebook)
    {:noreply, create_session(socket, notebook: notebook, copy_images_from: images_dir)}
  end

  def handle_event("erase_outputs", %{}, socket) do
    Session.erase_outputs(socket.assigns.session.pid)
    {:noreply, socket}
  end

  def handle_event("location_report", report, socket) do
    Phoenix.PubSub.broadcast_from(
      Livebook.PubSub,
      self(),
      "sessions:#{socket.assigns.session.id}",
      {:location_report, self(), report}
    )

    {:noreply, socket}
  end

  def handle_event("format_code", %{"code" => code}, socket) do
    formatted =
      try do
        code
        |> Code.format_string!()
        |> IO.iodata_to_binary()
      rescue
        _ -> code
      end

    {:reply, %{code: formatted}, socket}
  end

  @impl true
  def handle_info({:operation, operation}, socket) do
    case Session.Data.apply_operation(socket.private.data, operation) do
      {:ok, data, actions} ->
        new_socket =
          socket
          |> assign_private(data: data)
          |> assign(data_view: update_data_view(socket.assigns.data_view, data, operation))
          |> after_operation(socket, operation)
          |> handle_actions(actions)

        {:noreply, new_socket}

      :error ->
        {:noreply, socket}
    end
  end

  def handle_info({:error, error}, socket) do
    message = error |> to_string() |> upcase_first()

    {:noreply, put_flash(socket, :error, message)}
  end

  def handle_info({:info, info}, socket) do
    message = info |> to_string() |> upcase_first()

    {:noreply, put_flash(socket, :info, message)}
  end

  def handle_info({:hydrate_bin_entries, hydrated_entries}, socket) do
    hydrated_entries_map = Map.new(hydrated_entries, fn entry -> {entry.cell.id, entry} end)

    data =
      Map.update!(socket.private.data, :bin_entries, fn bin_entries ->
        Enum.map(bin_entries, fn entry ->
          case Map.fetch(hydrated_entries_map, entry.cell.id) do
            {:ok, hydrated_entry} -> hydrated_entry
            :error -> entry
          end
        end)
      end)

    {:noreply,
     socket
     |> assign_private(data: data)
     |> assign(data_view: data_to_view(data))}
  end

  def handle_info({:session_updated, session}, socket) do
    {:noreply, assign(socket, :session, session)}
  end

  def handle_info(:session_closed, socket) do
    {:noreply,
     socket
     |> put_flash(:info, "Session has been closed")
     |> push_redirect(to: Routes.home_path(socket, :page))}
  end

  def handle_info({:intellisense_response, ref, request, response}, socket) do
    response = process_intellisense_response(response, request)
    payload = %{"ref" => inspect(ref), "response" => response}
    {:noreply, push_event(socket, "intellisense_response", payload)}
  end

  def handle_info({:location_report, client_pid, report}, socket) do
    report = Map.put(report, :client_pid, inspect(client_pid))
    {:noreply, push_event(socket, "location_report", report)}
  end

  def handle_info(_message, socket), do: {:noreply, socket}

  defp handle_relative_path(socket, path) do
    cond do
      String.ends_with?(path, LiveMarkdown.extension()) ->
        handle_relative_notebook_path(socket, path)

      true ->
        socket
        |> put_flash(
          :error,
          "Got unrecognised session path: #{path}\nIf you want to link another notebook, make sure to include the .livemd extension"
        )
        |> redirect_to_self()
    end
  end

  defp handle_relative_notebook_path(socket, relative_path) do
    resolution_location = location(socket.private.data)

    case resolution_location do
      nil ->
        socket
        |> put_flash(
          :info,
          "Cannot resolve notebook path #{relative_path}, because the current notebook has no location"
        )
        |> redirect_to_self()

      resolution_location ->
        origin =
          case resolution_location do
            {:url, url} -> {:url, Livebook.Utils.expand_url(url, relative_path)}
            {:file, file} -> {:file, FileSystem.File.resolve(file, relative_path)}
          end

        case session_id_by_location(origin) do
          {:ok, session_id} ->
            push_redirect(socket, to: Routes.session_path(socket, :page, session_id))

          {:error, :none} ->
            open_notebook(socket, origin)

          {:error, :many} ->
            origin_str =
              case origin do
                {:url, url} -> url
                {:file, file} -> file.path
              end

            socket
            |> put_flash(
              :error,
              "Cannot navigate, because multiple sessions were found for #{origin_str}"
            )
            |> redirect_to_self()
        end
    end
  end

  defp location(data)
  defp location(%{file: file}) when is_map(file), do: {:file, file}
  defp location(%{origin: origin}), do: origin

  defp open_notebook(socket, origin) do
    case load_content(origin) do
      {:ok, content} ->
        {notebook, messages} = Livebook.LiveMarkdown.Import.notebook_from_markdown(content)

        # If the current session has no path, fork the notebook
        fork? = socket.private.data.file == nil
        {file, notebook} = file_and_notebook(fork?, origin, notebook)

        socket
        |> put_import_warnings(messages)
        |> create_session(notebook: notebook, origin: origin, file: file)

      {:error, message} ->
        socket
        |> put_flash(:error, "Cannot navigate, " <> message)
        |> redirect_to_self()
    end
  end

  defp load_content({:file, file}) do
    case FileSystem.File.read(file) do
      {:ok, content} -> {:ok, content}
      {:error, message} -> {:error, "failed to read #{file.path}, reason: #{message}"}
    end
  end

  defp load_content({:url, url}) do
    url
    |> Livebook.ContentLoader.rewrite_url()
    |> Livebook.ContentLoader.fetch_content()
  end

  defp file_and_notebook(fork?, origin, notebook)
  defp file_and_notebook(false, {:file, file}, notebook), do: {file, notebook}
  defp file_and_notebook(true, {:file, _file}, notebook), do: {nil, Notebook.forked(notebook)}
  defp file_and_notebook(_fork?, _origin, notebook), do: {nil, notebook}

  defp session_id_by_location(location) do
    sessions = Sessions.list_sessions()

    session_with_file =
      Enum.find(sessions, fn session ->
        session.file && {:file, session.file} == location
      end)

    # A session associated with the given file takes
    # precedence over sessions originating from this file
    if session_with_file do
      {:ok, session_with_file.id}
    else
      sessions
      |> Enum.filter(fn session -> session.origin == location end)
      |> case do
        [session] -> {:ok, session.id}
        [] -> {:error, :none}
        _ -> {:error, :many}
      end
    end
  end

  defp redirect_to_self(socket) do
    push_patch(socket, to: Routes.session_path(socket, :page, socket.assigns.session.id))
  end

  defp after_operation(socket, _prev_socket, {:client_join, client_pid, user}) do
    push_event(socket, "client_joined", %{client: client_info(client_pid, user)})
  end

  defp after_operation(socket, _prev_socket, {:client_leave, client_pid}) do
    push_event(socket, "client_left", %{client_pid: inspect(client_pid)})
  end

  defp after_operation(socket, _prev_socket, {:update_user, _client_pid, user}) do
    updated_clients =
      socket.private.data.clients_map
      |> Enum.filter(fn {_client_pid, user_id} -> user_id == user.id end)
      |> Enum.map(fn {client_pid, _user_id} -> client_info(client_pid, user) end)

    push_event(socket, "clients_updated", %{clients: updated_clients})
  end

  defp after_operation(socket, _prev_socket, {:insert_section, client_pid, _index, section_id}) do
    if client_pid == self() do
      push_event(socket, "section_inserted", %{section_id: section_id})
    else
      socket
    end
  end

  defp after_operation(
         socket,
         _prev_socket,
         {:insert_section_into, client_pid, _section_id, _index, section_id}
       ) do
    if client_pid == self() do
      push_event(socket, "section_inserted", %{section_id: section_id})
    else
      socket
    end
  end

  defp after_operation(
         socket,
         _prev_socket,
         {:delete_section, _client_pid, section_id, _delete_cells}
       ) do
    push_event(socket, "section_deleted", %{section_id: section_id})
  end

  defp after_operation(socket, _prev_socket, {:insert_cell, client_pid, _, _, type, cell_id}) do
    if client_pid == self() do
      case type do
        :input ->
          push_patch(socket,
            to: Routes.session_path(socket, :cell_settings, socket.assigns.session.id, cell_id)
          )

        _ ->
          socket
      end
      |> push_event("cell_inserted", %{cell_id: cell_id})
    else
      socket
    end
  end

  defp after_operation(socket, prev_socket, {:delete_cell, _client_pid, cell_id}) do
    # Find a sibling cell that the client would focus if the deleted cell has focus.
    sibling_cell_id =
      case Notebook.fetch_cell_sibling(prev_socket.private.data.notebook, cell_id, 1) do
        {:ok, next_cell} ->
          next_cell.id

        :error ->
          case Notebook.fetch_cell_sibling(prev_socket.private.data.notebook, cell_id, -1) do
            {:ok, previous_cell} -> previous_cell.id
            :error -> nil
          end
      end

    push_event(socket, "cell_deleted", %{cell_id: cell_id, sibling_cell_id: sibling_cell_id})
  end

  defp after_operation(socket, _prev_socket, {:restore_cell, client_pid, cell_id}) do
    if client_pid == self() do
      push_event(socket, "cell_restored", %{cell_id: cell_id})
    else
      socket
    end
  end

  defp after_operation(socket, _prev_socket, {:move_cell, client_pid, cell_id, _offset}) do
    if client_pid == self() do
      push_event(socket, "cell_moved", %{cell_id: cell_id})
    else
      socket
    end
  end

  defp after_operation(socket, _prev_socket, {:move_section, client_pid, section_id, _offset}) do
    if client_pid == self() do
      push_event(socket, "section_moved", %{section_id: section_id})
    else
      socket
    end
  end

  defp after_operation(
         socket,
         _prev_socket,
         {:evaluation_started, _client_pid, cell_id, evaluation_digest}
       ) do
    push_event(socket, "evaluation_started:#{cell_id}", %{
      evaluation_digest: encode_digest(evaluation_digest)
    })
  end

  defp after_operation(socket, _prev_socket, _operation), do: socket

  defp handle_actions(socket, actions) do
    Enum.reduce(actions, socket, &handle_action(&2, &1))
  end

  defp handle_action(socket, {:broadcast_delta, client_pid, cell, delta}) do
    if client_pid == self() do
      push_event(socket, "cell_acknowledgement:#{cell.id}", %{})
    else
      push_event(socket, "cell_delta:#{cell.id}", %{delta: Delta.to_compressed(delta)})
    end
  end

  defp handle_action(socket, _action), do: socket

  defp client_info(pid, user) do
    %{pid: inspect(pid), hex_color: user.hex_color, name: user.name || "Anonymous"}
  end

  defp normalize_name(name) do
    name
    |> String.trim()
    |> String.replace(~r/\s+/, " ")
    |> case do
      "" -> "Untitled"
      name -> name
    end
  end

  def upcase_first(string) do
    {head, tail} = String.split_at(string, 1)
    String.upcase(head) <> tail
  end

  defp insert_cell_next_to(socket, cell_id, type, idx_offset: idx_offset) do
    {:ok, cell, section} = Notebook.fetch_cell_and_section(socket.private.data.notebook, cell_id)
    index = Enum.find_index(section.cells, &(&1 == cell))
    Session.insert_cell(socket.assigns.session.pid, section.id, index + idx_offset, type)
  end

  defp ensure_integer(n) when is_integer(n), do: n
  defp ensure_integer(n) when is_binary(n), do: String.to_integer(n)

  defp encode_digest(nil), do: nil
  defp encode_digest(digest), do: Base.encode64(digest)

  defp remove_cell_source(socket, cell_id) do
    update_in(socket.private.data.notebook, fn notebook ->
      Notebook.update_cell(notebook, cell_id, &%{&1 | source: nil})
    end)
  end

  defp process_intellisense_response(
         %{range: %{from: from, to: to}} = response,
         {:details, line, _column}
       ) do
    %{
      response
      | range: %{
          from: JSInterop.elixir_column_to_js(from, line),
          to: JSInterop.elixir_column_to_js(to, line)
        }
    }
  end

  defp process_intellisense_response(response, _request), do: response

  defp autofocus_cell_id(%Notebook{sections: [%{cells: [%{id: id, source: ""}]}]}), do: id
  defp autofocus_cell_id(_notebook), do: nil

  # Builds view-specific structure of data by cherry-picking
  # only the relevant attributes.
  # We then use `@data_view` in the templates and consequently
  # irrelevant changes to data don't change `@data_view`, so LV doesn't
  # have to traverse the whole template tree and no diff is sent to the client.
  defp data_to_view(data) do
    %{
      file: data.file,
      persist_outputs: data.notebook.persist_outputs,
      autosave_interval_s: data.notebook.autosave_interval_s,
      dirty: data.dirty,
      runtime: data.runtime,
      global_status: global_status(data),
      notebook_name: data.notebook.name,
      sections_items:
        for section <- data.notebook.sections do
          %{
            id: section.id,
            name: section.name,
            parent: parent_section_view(section.parent_id, data),
            status: cells_status(section.cells, data)
          }
        end,
      clients:
        data.clients_map
        |> Enum.map(fn {client_pid, user_id} -> {client_pid, data.users_map[user_id]} end)
        |> Enum.sort_by(fn {_client_pid, user} -> user.name end),
      section_views: section_views(data.notebook.sections, data),
      bin_entries: data.bin_entries,
      created_at: DateTime.now!("Etc/UTC")
    }
  end

  defp cells_status(cells, data) do
    cond do
      evaluating = Enum.find(cells, &evaluating?(&1, data)) ->
        {:evaluating, evaluating.id}

      stale = Enum.find(cells, &stale?(&1, data)) ->
        {:stale, stale.id}

      evaluated = Enum.find(Enum.reverse(cells), &evaluated?(&1, data)) ->
        {:evaluated, evaluated.id}

      true ->
        {:fresh, nil}
    end
  end

  defp global_status(data) do
    cells =
      data.notebook
      |> Notebook.elixir_cells_with_section()
      |> Enum.map(fn {cell, _} -> cell end)

    cells_status(cells, data)
  end

  defp evaluating?(cell, data), do: data.cell_infos[cell.id].evaluation_status == :evaluating

  defp stale?(cell, data), do: data.cell_infos[cell.id].validity_status == :stale

  defp evaluated?(cell, data), do: data.cell_infos[cell.id].validity_status == :evaluated

  defp section_views(sections, data) do
    sections
    |> Enum.map(& &1.name)
    |> names_to_html_ids()
    |> Enum.zip(sections)
    |> Enum.map(fn {html_id, section} ->
      %{
        id: section.id,
        html_id: html_id,
        name: section.name,
        parent: parent_section_view(section.parent_id, data),
        has_children?: Notebook.child_sections(data.notebook, section.id) != [],
        valid_parents:
          for parent <- Notebook.valid_parents_for(data.notebook, section.id) do
            %{id: parent.id, name: parent.name}
          end,
        cell_views: Enum.map(section.cells, &cell_to_view(&1, data))
      }
    end)
  end

  defp parent_section_view(nil, _data), do: nil

  defp parent_section_view(parent_id, data) do
    {:ok, section} = Notebook.fetch_section(data.notebook, parent_id)
    %{id: section.id, name: section.name}
  end

  defp cell_to_view(%Cell.Elixir{} = cell, data) do
    info = data.cell_infos[cell.id]

    %{
      id: cell.id,
      type: :elixir,
      # Note: we need this during initial loading,
      # at which point we still have the source
      empty?: cell.source == "",
      outputs: cell.outputs,
      validity_status: info.validity_status,
      evaluation_status: info.evaluation_status,
      evaluation_time_ms: info.evaluation_time_ms,
      number_of_evaluations: info.number_of_evaluations,
      reevaluate_automatically: cell.reevaluate_automatically
    }
  end

  defp cell_to_view(%Cell.Markdown{} = cell, _data) do
    %{
      id: cell.id,
      type: :markdown,
      # Note: we need this during initial loading,
      # at which point we still have the source
      empty?: cell.source == ""
    }
  end

  defp cell_to_view(%Cell.Input{} = cell, _data) do
    %{
      id: cell.id,
      type: :input,
      input_type: cell.type,
      name: cell.name,
      value: cell.value,
      error:
        case Cell.Input.validate(cell) do
          :ok -> nil
          {:error, error} -> error
        end,
      props: cell.props
    }
  end

  # Updates current data_view in response to an operation.
  # In most cases we simply recompute data_view, but for the
  # most common ones we only update the relevant parts.
  defp update_data_view(data_view, data, operation) do
    case operation do
      {:report_cell_revision, _pid, _cell_id, _revision} ->
        data_view

      {:apply_cell_delta, _pid, cell_id, _delta, _revision} ->
        data_view
        |> update_cell_view(data, cell_id)
        |> update_dirty_status(data)

      _ ->
        data_to_view(data)
    end
  end

  defp update_cell_view(data_view, data, cell_id) do
    {:ok, cell, section} = Notebook.fetch_cell_and_section(data.notebook, cell_id)
    cell_view = cell_to_view(cell, data)

    put_in(
      data_view,
      [:section_views, access_by_id(section.id), :cell_views, access_by_id(cell.id)],
      cell_view
    )
  end

  # Changes that affect only a single cell are still likely to
  # have impact on dirtiness, so we need to always mirror it
  defp update_dirty_status(data_view, data) do
    put_in(data_view.dirty, data.dirty)
  end
end<|MERGE_RESOLUTION|>--- conflicted
+++ resolved
@@ -255,7 +255,6 @@
         </div>
       </div>
       <div class="fixed bottom-[0.4rem] right-[1.5rem]">
-<<<<<<< HEAD
         <LivebookWeb.SessionLive.IndicatorsComponent.render
           socket={@socket}
           session_id={@session.id}
@@ -263,16 +262,7 @@
           dirty={@data_view.dirty}
           autosave_interval_s={@data_view.autosave_interval_s}
           runtime={@data_view.runtime}
-          global_evaluation_status={@data_view.global_evaluation_status} />
-=======
-        <%= live_component LivebookWeb.SessionLive.IndicatorsComponent,
-              session_id: @session.id,
-              file: @data_view.file,
-              dirty: @data_view.dirty,
-              autosave_interval_s: @data_view.autosave_interval_s,
-              runtime: @data_view.runtime,
-              global_status: @data_view.global_status %>
->>>>>>> 9c00f162
+          global_status={@data_view.global_status} />
       </div>
     </div>
 
