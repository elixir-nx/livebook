--- conflicted
+++ resolved
@@ -341,99 +341,6 @@
                   </.menu_item>
                 </.menu>
               </div>
-<<<<<<< HEAD
-              <div class="flex flex-nowrap place-content-between items-center gap-2">
-                <.menu position={:bottom_left} id="notebook-hub-menu">
-                  <:toggle>
-                    <div
-                      class="inline-flex items-center group cursor-pointer gap-1 mt-1 text-sm text-gray-600 hover:text-gray-800 focus:text-gray-800"
-                      aria-label={@data_view.hub.hub_name}
-                    >
-                      <span>in</span>
-                      <span class="text-lg pl-1"><%= @data_view.hub.hub_emoji %></span>
-                      <span><%= @data_view.hub.hub_name %></span>
-                      <.remix_icon icon="arrow-down-s-line" class="invisible group-hover:visible" />
-                    </div>
-                  </:toggle>
-                  <.menu_item :for={hub <- @saved_hubs}>
-                    <button
-                      id={"select-hub-#{hub.id}"}
-                      phx-click={JS.push("select_hub", value: %{id: hub.id})}
-                      aria-label={hub.name}
-                      role="menuitem"
-                    >
-                      <%= hub.emoji %>
-                      <span class="ml-2"><%= hub.name %></span>
-                    </button>
-                  </.menu_item>
-                  <.menu_item>
-                    <.link navigate={~p"/hub"} aria-label="Add Hub" role="menuitem">
-                      <.remix_icon icon="add-line" class="align-middle mr-1" /> Add Hub
-                    </.link>
-                  </.menu_item>
-                </.menu>
-
-                <div class="px-[1px]">
-                  <%= cond do %>
-                    <% @data_view.file == nil -> %>
-                      <span class="tooltip left" data-tooltip="Save this notebook before starring it">
-                        <button class="icon-button" disabled>
-                          <.remix_icon icon="star-line text-lg" />
-                        </button>
-                      </span>
-                    <% @data_view.file in @starred_files -> %>
-                      <span class="tooltip left" data-tooltip="Unstar notebook">
-                        <button class="icon-button" phx-click="unstar_notebook">
-                          <.remix_icon icon="star-fill text-lg text-yellow-600" />
-                        </button>
-                      </span>
-                    <% true -> %>
-                      <span class="tooltip left" data-tooltip="Star notebook">
-                        <button class="icon-button" phx-click="star_notebook">
-                          <.remix_icon icon="star-line text-lg" />
-                        </button>
-                      </span>
-                  <% end %>
-                </div>
-=======
-
-              <.menu id="session-menu">
-                <:toggle>
-                  <button class="icon-button" aria-label="open notebook menu">
-                    <.remix_icon icon="more-2-fill" class="text-xl" />
-                  </button>
-                </:toggle>
-                <.menu_item>
-                  <.link patch={~p"/sessions/#{@session.id}/export/livemd"} role="menuitem">
-                    <.remix_icon icon="download-2-line" />
-                    <span>Export</span>
-                  </.link>
-                </.menu_item>
-                <.menu_item>
-                  <button role="menuitem" phx-click="erase_outputs">
-                    <.remix_icon icon="eraser-fill" />
-                    <span>Erase outputs</span>
-                  </button>
-                </.menu_item>
-                <.menu_item>
-                  <button role="menuitem" phx-click="fork_session">
-                    <.remix_icon icon="git-branch-line" />
-                    <span>Fork</span>
-                  </button>
-                </.menu_item>
-                <.menu_item>
-                  <a role="menuitem" href={live_dashboard_process_path(@session.pid)} target="_blank">
-                    <.remix_icon icon="dashboard-2-line" />
-                    <span>See on Dashboard</span>
-                  </a>
-                </.menu_item>
-                <.menu_item variant={:danger}>
-                  <button role="menuitem" phx-click="close_session">
-                    <.remix_icon icon="close-circle-line" />
-                    <span>Close</span>
-                  </button>
-                </.menu_item>
-              </.menu>
             </div>
             <div class="flex flex-nowrap place-content-between items-center gap-2">
               <.menu position={:bottom_left} id="notebook-hub-menu">
@@ -487,7 +394,6 @@
                       </button>
                     </span>
                 <% end %>
->>>>>>> 9ea1bc33
               </div>
             </div>
             <div>
