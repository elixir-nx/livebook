--- conflicted
+++ resolved
@@ -8,17 +8,10 @@
   defp require_unauthenticated(conn, _opts) do
     auth_mode = Livebook.Config.auth_mode()
 
-<<<<<<< HEAD
-    cond do
-      auth_mode not in [:password, :token] -> redirect_home(conn)
-      AuthPlug.authenticated?(conn, auth_mode) -> redirect_home(conn)
-      true -> conn
-=======
     if auth_mode not in [:password, :token] or AuthPlug.authenticated?(conn, auth_mode) do
       redirect_home(conn)
     else
       conn
->>>>>>> 5acbd2ef
     end
   end
 
