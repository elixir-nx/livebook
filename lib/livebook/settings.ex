--- conflicted
+++ resolved
@@ -89,7 +89,6 @@
   """
   @spec remove_file_system(file_system_id()) :: :ok
   def remove_file_system(filesystem_id) do
-<<<<<<< HEAD
     if default_file_system_id() == filesystem_id do
       storage().delete_key(:settings, "global", :default_file_system_id)
     end
@@ -99,9 +98,6 @@
 
   defp storage() do
     Livebook.Storage.current()
-=======
-    Storage.delete(:filesystem, filesystem_id)
->>>>>>> 80b7ca1f
   end
 
   defp storage_to_fs(%{type: "s3"} = config) do
@@ -252,7 +248,7 @@
   def default_file_system do
     {_id, file_system} =
       Enum.find(file_systems(), fn {id, _file_system} ->
-        id == default_file_system_id
+        id == default_file_system_id()
       end)
 
     file_system
