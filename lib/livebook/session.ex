defmodule Livebook.Session do
  @moduledoc false

  # Server corresponding to a single notebook session.
  #
  # The process keeps the current notebook state and serves
  # as a source of truth that multiple clients talk to.
  # Receives update requests from the clients and notifies
  # them of any changes applied to the notebook.
  #
  # ## Collaborative state
  #
  # The core concept is the `Livebook.Session.Data` structure
  # to which we can apply reproducible operations.
  # See `Livebook.Session.Data` for more information.
  #
  # ## Evaluation
  #
  # All regular sections are evaluated in the same process
  # (the :main_flow evaluation container). On the other hand,
  # each branching section is evaluated in its own process
  # and thus runs concurrently.
  #
  # ### Implementation considerations
  #
  # In practice, every evaluation container is a `Livebook.Evaluator`
  # process, so we have one such process for the main flow and one
  # for each branching section. Since a branching section inherits
  # the evaluation context from the parent section, the last context
  # needs to be copied from the main flow evaluator to the branching
  # section evaluator. The latter synchronously asks the former for
  # that context using `Livebook.Evaluator.fetch_evaluation_context/3`.
  # Consequently, in order to evaluate the first cell in a branching
  # section, the main flow needs to be free of work, otherwise we wait.
  # This assumptions are mirrored in by `Livebook.Session.Data` when
  # determining cells for evaluation.
  #
  # Note: the context could be copied asynchronously if evaluator
  # kept the contexts in its process dictionary, however the other
  # evaluator could only read the whole process dictionary, thus
  # allocating a lot of memory unnecessarily, which would be unacceptable
  # for large data. By making a synchronous request to the evalutor
  # for a single specific evaluation context we make sure to copy
  # as little memory as necessary.

  # The struct holds the basic session information that we track
  # and pass around. The notebook and evaluation state is kept
  # within the process state.
  defstruct [:id, :pid, :origin, :notebook_name, :file, :images_dir, :created_at, :memory_usage]

  use GenServer, restart: :temporary

  alias Livebook.Session.{Data, FileGuard}
  alias Livebook.{Utils, Notebook, Delta, Runtime, LiveMarkdown, FileSystem}
  alias Livebook.Users.User
  alias Livebook.Notebook.{Cell, Section}

  @timeout :infinity

  @type t :: %__MODULE__{
          id: id(),
          pid: pid(),
          origin: Livebook.ContentLoader.location() | nil,
          notebook_name: String.t(),
          file: FileSystem.File.t() | nil,
          images_dir: FileSystem.File.t(),
          created_at: DateTime.t(),
          memory_usage: memory_usage()
        }

  @type state :: %{
          session_id: id(),
          data: Data.t(),
          created_at: DateTime.t(),
          runtime_monitor_ref: reference() | nil,
          autosave_timer_ref: reference() | nil,
          save_task_pid: pid() | nil,
          saved_default_file: FileSystem.File.t() | nil,
          memory_usage: memory_usage()
        }

  @type memory_usage ::
          %{
            runtime: Livebook.Runtime.runtime_memory() | nil,
            system: Livebook.SystemResources.memory()
          }

  @typedoc """
  An id assigned to every running session process.
  """
  @type id :: Utils.id()

  ## API

  @doc """
  Starts a session server process.

  ## Options

    * `:id` (**required**) - a unique session identifier

    * `:notebook` - the initial `Notebook` structure (e.g. imported from a file)

    * `:origin` - location from where the notebook was obtained, can be either
      `{:file, file}`, a remote `{:url, url}`, or `nil`

    * `:file` - the file to which the notebook should be saved

    * `:copy_images_from` - a directory file to copy notebook images from

    * `:images` - a map from image name to its binary content, an alternative
      to `:copy_images_from` when the images are in memory

    * `:autosave_path` - a local directory to save notebooks without a file into.
      Defaults to `Livebook.Settings.autosave_path/0`
  """
  @spec start_link(keyword()) :: {:ok, pid} | {:error, any()}
  def start_link(opts) do
    GenServer.start_link(__MODULE__, opts)
  end

  @doc """
  Fetches session information from the session server.
  """
  @spec get_by_pid(pid()) :: Session.t()
  def get_by_pid(pid) do
    GenServer.call(pid, :describe_self, @timeout)
  end

  @doc """
  Registers a session client, so that the session is aware of it.

  The client process is automatically unregistered when it terminates.

  Returns the current session data, which the client can than
  keep in sync with the server by subscribing to the `sessions:id` topic
  and receiving operations to apply.
  """
  @spec register_client(pid(), pid(), User.t()) :: Data.t()
  def register_client(pid, client_pid, user) do
    GenServer.call(pid, {:register_client, client_pid, user}, @timeout)
  end

  @doc """
  Returns data of the given session.
  """
  @spec get_data(pid()) :: Data.t()
  def get_data(pid) do
    GenServer.call(pid, :get_data, @timeout)
  end

  @doc """
  Returns the current notebook structure.
  """
  @spec get_notebook(pid()) :: Notebook.t()
  def get_notebook(pid) do
    GenServer.call(pid, :get_notebook, @timeout)
  end

  @doc """
  Fetches assets matching the given hash.

  The assets are cached locally and fetched from the runtime
  only once.

  See `local_asset_path/2` for locating a specific asset.
  """
  @spec fetch_assets(pid(), String.t()) :: :ok | {:error, String.t()}
  def fetch_assets(pid, hash) do
    local_assets_path = local_assets_path(hash)

    if File.exists?(local_assets_path) do
      :ok
    else
      with {:ok, runtime, archive_path} <-
             GenServer.call(pid, {:get_runtime_and_archive_path, hash}, @timeout) do
        fun = fn ->
          # Make sure the file hasn't been fetched by this point
          unless File.exists?(local_assets_path) do
            {:ok, archive_binary} = Runtime.read_file(runtime, archive_path)
            extract_archive!(archive_binary, local_assets_path)
          end
        end

        # Fetch assets in a separate process and avoid several
        # simultaneous fateches of the same assets
        case Livebook.UniqueTask.run(hash, fun) do
          :ok -> :ok
          :error -> {:error, "failed to fetch assets"}
        end
      end
    end
  end

  @doc """
  Sends notebook attributes update to the server.
  """
  @spec set_notebook_attributes(pid(), map()) :: :ok
  def set_notebook_attributes(pid, attrs) do
    GenServer.cast(pid, {:set_notebook_attributes, self(), attrs})
  end

  @doc """
  Sends section insertion request to the server.
  """
  @spec insert_section(pid(), non_neg_integer()) :: :ok
  def insert_section(pid, index) do
    GenServer.cast(pid, {:insert_section, self(), index})
  end

  @doc """
  Sends section insertion request to the server.
  """
  @spec insert_section_into(pid(), Section.id(), non_neg_integer()) :: :ok
  def insert_section_into(pid, section_id, index) do
    GenServer.cast(pid, {:insert_section_into, self(), section_id, index})
  end

  @doc """
  Sends parent update request to the server.
  """
  @spec set_section_parent(pid(), Section.id(), Section.id()) :: :ok
  def set_section_parent(pid, section_id, parent_id) do
    GenServer.cast(pid, {:set_section_parent, self(), section_id, parent_id})
  end

  @doc """
  Sends parent update request to the server.
  """
  @spec unset_section_parent(pid(), Section.id()) :: :ok
  def unset_section_parent(pid, section_id) do
    GenServer.cast(pid, {:unset_section_parent, self(), section_id})
  end

  @doc """
  Sends cell insertion request to the server.
  """
  @spec insert_cell(pid(), Section.id(), non_neg_integer(), Cell.type()) :: :ok
  def insert_cell(pid, section_id, index, type) do
    GenServer.cast(pid, {:insert_cell, self(), section_id, index, type})
  end

  @doc """
  Sends section deletion request to the server.
  """
  @spec delete_section(pid(), Section.id(), boolean()) :: :ok
  def delete_section(pid, section_id, delete_cells) do
    GenServer.cast(pid, {:delete_section, self(), section_id, delete_cells})
  end

  @doc """
  Sends cell deletion request to the server.
  """
  @spec delete_cell(pid(), Cell.id()) :: :ok
  def delete_cell(pid, cell_id) do
    GenServer.cast(pid, {:delete_cell, self(), cell_id})
  end

  @doc """
  Sends cell restoration request to the server.
  """
  @spec restore_cell(pid(), Cell.id()) :: :ok
  def restore_cell(pid, cell_id) do
    GenServer.cast(pid, {:restore_cell, self(), cell_id})
  end

  @doc """
  Sends cell move request to the server.
  """
  @spec move_cell(pid(), Cell.id(), integer()) :: :ok
  def move_cell(pid, cell_id, offset) do
    GenServer.cast(pid, {:move_cell, self(), cell_id, offset})
  end

  @doc """
  Sends section move request to the server.
  """
  @spec move_section(pid(), Section.id(), integer()) :: :ok
  def move_section(pid, section_id, offset) do
    GenServer.cast(pid, {:move_section, self(), section_id, offset})
  end

  @doc """
  Sends cell evaluation request to the server.
  """
  @spec queue_cell_evaluation(pid(), Cell.id()) :: :ok
  def queue_cell_evaluation(pid, cell_id) do
    GenServer.cast(pid, {:queue_cell_evaluation, self(), cell_id})
  end

  @doc """
  Sends section evaluation request to the server.
  """
  @spec queue_section_evaluation(pid(), Section.id()) :: :ok
  def queue_section_evaluation(pid, section_id) do
    GenServer.cast(pid, {:queue_section_evaluation, self(), section_id})
  end

  @doc """
  Sends input bound cells evaluation request to the server.
  """
  @spec queue_bound_cells_evaluation(pid(), Data.input_id()) :: :ok
  def queue_bound_cells_evaluation(pid, input_id) do
    GenServer.cast(pid, {:queue_bound_cells_evaluation, self(), input_id})
  end

  @doc """
  Sends full evaluation request to the server.

  All outdated (new/stale/changed) cells, as well as cells given
  as `forced_cell_ids` are scheduled for evaluation.
  """
  @spec queue_full_evaluation(pid(), list(Cell.id())) :: :ok
  def queue_full_evaluation(pid, forced_cell_ids) do
    GenServer.cast(pid, {:queue_full_evaluation, self(), forced_cell_ids})
  end

  @doc """
  Sends cell evaluation cancellation request to the server.
  """
  @spec cancel_cell_evaluation(pid(), Cell.id()) :: :ok
  def cancel_cell_evaluation(pid, cell_id) do
    GenServer.cast(pid, {:cancel_cell_evaluation, self(), cell_id})
  end

  @doc """
  Sends erase outputs request to the server.
  """
  @spec erase_outputs(pid()) :: :ok
  def erase_outputs(pid) do
    GenServer.cast(pid, {:erase_outputs, self()})
  end

  @doc """
  Sends notebook name update request to the server.
  """
  @spec set_notebook_name(pid(), String.t()) :: :ok
  def set_notebook_name(pid, name) do
    GenServer.cast(pid, {:set_notebook_name, self(), name})
  end

  @doc """
  Sends section name update request to the server.
  """
  @spec set_section_name(pid(), Section.id(), String.t()) :: :ok
  def set_section_name(pid, section_id, name) do
    GenServer.cast(pid, {:set_section_name, self(), section_id, name})
  end

  @doc """
  Sends a cell delta to apply to the server.
  """
  @spec apply_cell_delta(pid(), Cell.id(), Delta.t(), Data.cell_revision()) :: :ok
  def apply_cell_delta(pid, cell_id, delta, revision) do
    GenServer.cast(pid, {:apply_cell_delta, self(), cell_id, delta, revision})
  end

  @doc """
  Informs at what revision the given client is.

  This helps to remove old deltas that are no longer necessary.
  """
  @spec report_cell_revision(pid(), Cell.id(), Data.cell_revision()) :: :ok
  def report_cell_revision(pid, cell_id, revision) do
    GenServer.cast(pid, {:report_cell_revision, self(), cell_id, revision})
  end

  @doc """
  Sends a cell attributes update to the server.
  """
  @spec set_cell_attributes(pid(), Cell.id(), map()) :: :ok
  def set_cell_attributes(pid, cell_id, attrs) do
    GenServer.cast(pid, {:set_cell_attributes, self(), cell_id, attrs})
  end

  @doc """
  Sends a input value update to the server.
  """
  @spec set_input_value(pid(), Data.input_id(), term()) :: :ok
  def set_input_value(pid, input_id, value) do
    GenServer.cast(pid, {:set_input_value, self(), input_id, value})
  end

  @doc """
  Connects to the given runtime.

  Note that this results in initializing the corresponding remote node
  with modules and processes required for evaluation.
  """
  @spec connect_runtime(pid(), Runtime.t()) :: :ok
  def connect_runtime(pid, runtime) do
    GenServer.cast(pid, {:connect_runtime, self(), runtime})
  end

  @doc """
  Sends file location update request to the server.
  """
  @spec set_file(pid(), FileSystem.File.t() | nil) :: :ok
  def set_file(pid, file) do
    GenServer.cast(pid, {:set_file, self(), file})
  end

  @doc """
  Sends save request to the server.

  If there's a file set and the notebook changed since the last save,
  it will be persisted to said file.

  Note that notebooks are automatically persisted every @autosave_interval milliseconds.
  """
  @spec save(pid()) :: :ok
  def save(pid) do
    GenServer.cast(pid, :save)
  end

  @doc """
  Synchronous version of `save/1`.
  """
  @spec save_sync(pid()) :: :ok
  def save_sync(pid) do
    GenServer.call(pid, :save_sync, @timeout)
  end

  @doc """
<<<<<<< HEAD
  Retreives the file name for download.

  If the notebook was imported from a file, then use the file name.
  Else, use the title of the notebook for the file name.
  """
  @spec file_name_for_download(pid()) :: :ok
  def file_name_for_download(pid) do
    GenServer.call(pid, :infer_file_name)
  end

  @doc """
  Sends a close request to the server.
=======
  Closes one or more sessions.
>>>>>>> be1fce32

  This results in saving the file and broadcasting
  a :closed message to the session topic.
  """
  @spec close(pid() | [pid()]) :: :ok
  def close(pid) do
    _ = call_many(List.wrap(pid), :close)
    Livebook.SystemResources.update()
    :ok
  end

  @doc """
  Disconnects one or more sessions from the current runtime.

  Note that this results in clearing the evaluation state.
  """
  @spec disconnect_runtime(pid() | [pid()]) :: :ok
  def disconnect_runtime(pid) do
    _ = call_many(List.wrap(pid), {:disconnect_runtime, self()})
    Livebook.SystemResources.update()
    :ok
  end

  defp call_many(list, request) do
    list
    |> Enum.map(&:gen_server.send_request(&1, request))
    |> Enum.map(&:gen_server.wait_response(&1, :infinity))
  end

  ## Callbacks

  @impl true
  def init(opts) do
    with {:ok, state} <- init_state(opts),
         :ok <-
           if(copy_images_from = opts[:copy_images_from],
             do: copy_images(state, copy_images_from),
             else: :ok
           ),
         :ok <-
           if(images = opts[:images],
             do: dump_images(state, images),
             else: :ok
           ) do
      state = schedule_autosave(state)
      {:ok, state}
    else
      {:error, error} ->
        {:stop, error}
    end
  end

  defp init_state(opts) do
    id = Keyword.fetch!(opts, :id)

    with {:ok, data} <- init_data(opts) do
      state = %{
        session_id: id,
        data: data,
        created_at: DateTime.utc_now(),
        runtime_monitor_ref: nil,
        autosave_timer_ref: nil,
        autosave_path: opts[:autosave_path],
        save_task_pid: nil,
        saved_default_file: nil,
        memory_usage: %{runtime: nil, system: Livebook.SystemResources.memory()}
      }

      {:ok, state}
    end
  end

  defp init_data(opts) do
    notebook = Keyword.get_lazy(opts, :notebook, &default_notebook/0)
    file = opts[:file]
    origin = opts[:origin]

    data = Data.new(notebook)
    data = %{data | origin: origin}

    if file do
      case FileGuard.lock(file, self()) do
        :ok ->
          {:ok, %{data | file: file}}

        {:error, :already_in_use} ->
          {:error, "the given file is already in use"}
      end
    else
      {:ok, data}
    end
  end

  defp default_notebook() do
    %{Notebook.new() | sections: [%{Section.new() | cells: [Cell.new(:elixir)]}]}
  end

  defp schedule_autosave(state) do
    if interval_s = state.data.notebook.autosave_interval_s do
      ref = Process.send_after(self(), :autosave, interval_s * 1000)
      %{state | autosave_timer_ref: ref}
    else
      %{state | autosave_timer_ref: nil}
    end
  end

  defp unschedule_autosave(%{autosave_timer_ref: nil} = state), do: state

  defp unschedule_autosave(state) do
    if Process.cancel_timer(state.autosave_timer_ref) == false do
      receive do
        :autosave -> :ok
      end
    end

    %{state | autosave_timer_ref: nil}
  end

  @impl true
  def handle_call(:infer_file_name, _from, state) do
    name =
      if state.data.file do
        FileSystem.File.name(state.data.file)
        |> Path.rootname()
      else
        state.data.notebook.name
        |> String.downcase()
        |> String.replace(" ", "-")
      end

    {:reply, name, state}
  end

  @impl true
  def handle_call(:describe_self, _from, state) do
    {:reply, self_from_state(state), state}
  end

  def handle_call({:register_client, client_pid, user}, _from, state) do
    Process.monitor(client_pid)

    state = handle_operation(state, {:client_join, client_pid, user})

    {:reply, state.data, state}
  end

  def handle_call(:get_data, _from, state) do
    {:reply, state.data, state}
  end

  def handle_call({:get_runtime_and_archive_path, hash}, _from, state) do
    assets_info = Notebook.find_asset_info(state.data.notebook, hash)
    runtime = state.data.runtime

    reply =
      cond do
        assets_info == nil ->
          {:error, "unknown hash"}

        runtime == nil ->
          {:error, "no runtime"}

        true ->
          {:ok, runtime, assets_info.archive_path}
      end

    {:reply, reply, state}
  end

  def handle_call(:get_notebook, _from, state) do
    {:reply, state.data.notebook, state}
  end

  def handle_call(:save_sync, _from, state) do
    {:reply, :ok, maybe_save_notebook_sync(state)}
  end

  def handle_call(:close, _from, state) do
    maybe_save_notebook_sync(state)
    broadcast_message(state.session_id, :session_closed)

    {:stop, :shutdown, :ok, state}
  end

  def handle_call({:disconnect_runtime, client_pid}, _from, state) do
    if old_runtime = state.data.runtime do
      Runtime.disconnect(old_runtime)
    end

    {:reply, :ok,
     %{state | runtime_monitor_ref: nil}
     |> handle_operation({:set_runtime, client_pid, nil})}
  end

  @impl true
  def handle_cast({:set_notebook_attributes, client_pid, attrs}, state) do
    operation = {:set_notebook_attributes, client_pid, attrs}
    {:noreply, handle_operation(state, operation)}
  end

  def handle_cast({:insert_section, client_pid, index}, state) do
    # Include new id in the operation, so it's reproducible
    operation = {:insert_section, client_pid, index, Utils.random_id()}
    {:noreply, handle_operation(state, operation)}
  end

  def handle_cast({:insert_section_into, client_pid, section_id, index}, state) do
    # Include new id in the operation, so it's reproducible
    operation = {:insert_section_into, client_pid, section_id, index, Utils.random_id()}
    {:noreply, handle_operation(state, operation)}
  end

  def handle_cast({:set_section_parent, client_pid, section_id, parent_id}, state) do
    # Include new id in the operation, so it's reproducible
    operation = {:set_section_parent, client_pid, section_id, parent_id}
    {:noreply, handle_operation(state, operation)}
  end

  def handle_cast({:unset_section_parent, client_pid, section_id}, state) do
    # Include new id in the operation, so it's reproducible
    operation = {:unset_section_parent, client_pid, section_id}
    {:noreply, handle_operation(state, operation)}
  end

  def handle_cast({:insert_cell, client_pid, section_id, index, type}, state) do
    # Include new id in the operation, so it's reproducible
    operation = {:insert_cell, client_pid, section_id, index, type, Utils.random_id()}
    {:noreply, handle_operation(state, operation)}
  end

  def handle_cast({:delete_section, client_pid, section_id, delete_cells}, state) do
    operation = {:delete_section, client_pid, section_id, delete_cells}
    {:noreply, handle_operation(state, operation)}
  end

  def handle_cast({:delete_cell, client_pid, cell_id}, state) do
    operation = {:delete_cell, client_pid, cell_id}
    {:noreply, handle_operation(state, operation)}
  end

  def handle_cast({:restore_cell, client_pid, cell_id}, state) do
    operation = {:restore_cell, client_pid, cell_id}
    {:noreply, handle_operation(state, operation)}
  end

  def handle_cast({:move_cell, client_pid, cell_id, offset}, state) do
    operation = {:move_cell, client_pid, cell_id, offset}
    {:noreply, handle_operation(state, operation)}
  end

  def handle_cast({:move_section, client_pid, section_id, offset}, state) do
    operation = {:move_section, client_pid, section_id, offset}
    {:noreply, handle_operation(state, operation)}
  end

  def handle_cast({:queue_cell_evaluation, client_pid, cell_id}, state) do
    operation = {:queue_cells_evaluation, client_pid, [cell_id]}
    {:noreply, handle_operation(state, operation)}
  end

  def handle_cast({:queue_section_evaluation, client_pid, section_id}, state) do
    case Notebook.fetch_section(state.data.notebook, section_id) do
      {:ok, section} ->
        cell_ids = for cell <- section.cells, is_struct(cell, Cell.Elixir), do: cell.id
        operation = {:queue_cells_evaluation, client_pid, cell_ids}
        {:noreply, handle_operation(state, operation)}

      :error ->
        {:noreply, state}
    end
  end

  def handle_cast({:queue_bound_cells_evaluation, client_pid, input_id}, state) do
    cell_ids =
      for {bound_cell, _} <- Data.bound_cells_with_section(state.data, input_id),
          do: bound_cell.id

    operation = {:queue_cells_evaluation, client_pid, cell_ids}
    {:noreply, handle_operation(state, operation)}
  end

  def handle_cast({:queue_full_evaluation, client_pid, forced_cell_ids}, state) do
    cell_ids = Data.cell_ids_for_full_evaluation(state.data, forced_cell_ids)

    operation = {:queue_cells_evaluation, client_pid, cell_ids}
    {:noreply, handle_operation(state, operation)}
  end

  def handle_cast({:cancel_cell_evaluation, client_pid, cell_id}, state) do
    operation = {:cancel_cell_evaluation, client_pid, cell_id}
    {:noreply, handle_operation(state, operation)}
  end

  def handle_cast({:erase_outputs, client_pid}, state) do
    operation = {:erase_outputs, client_pid}
    {:noreply, handle_operation(state, operation)}
  end

  def handle_cast({:set_notebook_name, client_pid, name}, state) do
    operation = {:set_notebook_name, client_pid, name}
    {:noreply, handle_operation(state, operation)}
  end

  def handle_cast({:set_section_name, client_pid, section_id, name}, state) do
    operation = {:set_section_name, client_pid, section_id, name}
    {:noreply, handle_operation(state, operation)}
  end

  def handle_cast({:apply_cell_delta, client_pid, cell_id, delta, revision}, state) do
    operation = {:apply_cell_delta, client_pid, cell_id, delta, revision}
    {:noreply, handle_operation(state, operation)}
  end

  def handle_cast({:report_cell_revision, client_pid, cell_id, revision}, state) do
    operation = {:report_cell_revision, client_pid, cell_id, revision}
    {:noreply, handle_operation(state, operation)}
  end

  def handle_cast({:set_cell_attributes, client_pid, cell_id, attrs}, state) do
    operation = {:set_cell_attributes, client_pid, cell_id, attrs}
    {:noreply, handle_operation(state, operation)}
  end

  def handle_cast({:set_input_value, client_pid, input_id, value}, state) do
    operation = {:set_input_value, client_pid, input_id, value}
    {:noreply, handle_operation(state, operation)}
  end

  def handle_cast({:connect_runtime, client_pid, runtime}, state) do
    if old_runtime = state.data.runtime do
      Runtime.disconnect(old_runtime)
    end

    runtime_monitor_ref = Runtime.connect(runtime)

    {:noreply,
     %{state | runtime_monitor_ref: runtime_monitor_ref}
     |> handle_operation({:set_runtime, client_pid, runtime})}
  end

  def handle_cast({:set_file, client_pid, file}, state) do
    if file do
      FileGuard.lock(file, self())
    else
      :ok
    end
    |> case do
      :ok ->
        if state.data.file do
          FileGuard.unlock(state.data.file)
        end

        {:noreply, handle_operation(state, {:set_file, client_pid, file})}

      {:error, :already_in_use} ->
        broadcast_error(state.session_id, "failed to set new file because it is already in use")
        {:noreply, state}
    end
  end

  def handle_cast(:save, state) do
    {:noreply, maybe_save_notebook_async(state)}
  end

  @impl true
  def handle_info({:DOWN, ref, :process, _, _}, %{runtime_monitor_ref: ref} = state) do
    broadcast_info(state.session_id, "runtime node terminated unexpectedly")

    {:noreply,
     %{state | runtime_monitor_ref: nil}
     |> handle_operation({:set_runtime, self(), nil})}
  end

  def handle_info({:DOWN, _, :process, pid, _}, state) do
    state =
      if Map.has_key?(state.data.clients_map, pid) do
        handle_operation(state, {:client_leave, pid})
      else
        state
      end

    {:noreply, state}
  end

  def handle_info({:evaluation_output, cell_id, output}, state) do
    operation = {:add_cell_evaluation_output, self(), cell_id, output}
    {:noreply, handle_operation(state, operation)}
  end

  def handle_info({:evaluation_response, cell_id, response, metadata}, state) do
    {memory_usage, metadata} = Map.pop(metadata, :memory_usage)
    operation = {:add_cell_evaluation_response, self(), cell_id, response, metadata}

    {:noreply,
     state
     |> put_memory_usage(memory_usage)
     |> handle_operation(operation)
     |> notify_update()}
  end

  def handle_info({:evaluation_input, cell_id, reply_to, input_id}, state) do
    {reply, state} =
      with {:ok, cell, _section} <- Notebook.fetch_cell_and_section(state.data.notebook, cell_id),
           {:ok, value} <- Map.fetch(state.data.input_values, input_id) do
        state = handle_operation(state, {:bind_input, self(), cell.id, input_id})
        {{:ok, value}, state}
      else
        _ -> {:error, state}
      end

    send(reply_to, {:evaluation_input_reply, reply})

    {:noreply, state}
  end

  def handle_info({:runtime_broadcast, topic, subtopic, message}, state) do
    full_topic = runtime_messages_topic(state.session_id, topic, subtopic)
    Phoenix.PubSub.broadcast(Livebook.PubSub, full_topic, message)
    {:noreply, state}
  end

  def handle_info({:container_down, container_ref, message}, state) do
    broadcast_error(state.session_id, "evaluation process terminated - #{message}")

    operation =
      case container_ref do
        :main_flow -> {:reflect_main_evaluation_failure, self()}
        section_id -> {:reflect_evaluation_failure, self(), section_id}
      end

    {:noreply, handle_operation(state, operation)}
  end

  def handle_info(:autosave, state) do
    {:noreply, state |> maybe_save_notebook_async() |> schedule_autosave()}
  end

  def handle_info({:user_change, user}, state) do
    operation = {:update_user, self(), user}
    {:noreply, handle_operation(state, operation)}
  end

  def handle_info({:save_finished, pid, result, file, default?}, %{save_task_pid: pid} = state) do
    state = %{state | save_task_pid: nil}
    {:noreply, handle_save_finished(state, result, file, default?)}
  end

  def handle_info({:memory_usage, runtime_memory}, state) do
    {:noreply, state |> put_memory_usage(runtime_memory) |> notify_update()}
  end

  def handle_info(_message, state), do: {:noreply, state}

  @impl true
  def terminate(_reason, state) do
    cleanup_tmp_dir(state.session_id)
    :ok
  end

  # ---

  defp self_from_state(state) do
    %__MODULE__{
      id: state.session_id,
      pid: self(),
      origin: state.data.origin,
      notebook_name: state.data.notebook.name,
      file: state.data.file,
      images_dir: images_dir_from_state(state),
      created_at: state.created_at,
      memory_usage: state.memory_usage
    }
  end

  defp images_dir_from_state(%{data: %{file: nil}, session_id: id}) do
    tmp_dir = session_tmp_dir(id)
    FileSystem.File.resolve(tmp_dir, "images/")
  end

  defp images_dir_from_state(%{data: %{file: file}}) do
    images_dir_for_notebook(file)
  end

  @doc """
  Returns images directory corresponding to the given notebook file.
  """
  @spec images_dir_for_notebook(FileSystem.File.t()) :: FileSystem.File.t()
  def images_dir_for_notebook(file) do
    file
    |> FileSystem.File.containing_dir()
    |> FileSystem.File.resolve("images/")
  end

  defp session_tmp_dir(session_id) do
    livebook_tmp_path()
    |> Path.join("sessions/#{session_id}")
    |> FileSystem.Utils.ensure_dir_path()
    |> FileSystem.File.local()
  end

  defp cleanup_tmp_dir(session_id) do
    tmp_dir = session_tmp_dir(session_id)
    FileSystem.File.remove(tmp_dir)
  end

  defp local_assets_path(hash) do
    Path.join([livebook_tmp_path(), "assets", encode_path_component(hash)])
  end

  @doc """
  Returns a local path to asset matching the given
  hash and path.

  The file is not guaranteed to exist. See `fetch_assets/2`
  for fetching assets through a particular session.

  The path is expected to be a simple relative path
  within the assets directory, otherwise an error is
  returned.
  """
  @spec local_asset_path(String.t(), String.t()) :: {:ok, String.t()} | :error
  def local_asset_path(hash, asset_path) do
    assets_path = local_assets_path(hash)
    local_asset_path = Path.expand(asset_path, assets_path)

    if String.starts_with?(local_asset_path, assets_path <> "/") do
      {:ok, local_asset_path}
    else
      :error
    end
  end

  defp encode_path_component(component) do
    String.replace(component, [".", "/", "\\", ":"], "_")
  end

  defp livebook_tmp_path() do
    tmp_dir = System.tmp_dir!() |> Path.expand()
    Path.join(tmp_dir, "livebook")
  end

  defp copy_images(state, source) do
    images_dir = images_dir_from_state(state)

    with {:ok, source_exists?} <- FileSystem.File.exists?(source) do
      if source_exists? do
        FileSystem.File.copy(source, images_dir)
      else
        :ok
      end
    end
  end

  defp move_images(state, source) do
    images_dir = images_dir_from_state(state)

    with {:ok, source_exists?} <- FileSystem.File.exists?(source) do
      if source_exists? do
        with {:ok, destination_exists?} <- FileSystem.File.exists?(images_dir) do
          if not destination_exists? do
            # If the directory doesn't exist, we can just change
            # the directory name, which is more efficient if
            # available in the given file system
            FileSystem.File.rename(source, images_dir)
          else
            # If the directory exists, we use copy to place
            # the images there
            with :ok <- FileSystem.File.copy(source, images_dir) do
              FileSystem.File.remove(source)
            end
          end
        end
      else
        :ok
      end
    end
  end

  defp dump_images(state, images) do
    images_dir = images_dir_from_state(state)

    Enum.reduce(images, :ok, fn {filename, content}, result ->
      with :ok <- result do
        file = FileSystem.File.resolve(images_dir, filename)
        FileSystem.File.write(file, content)
      end
    end)
  end

  # Given any operation on `Livebook.Session.Data`, the process
  # does the following:
  #
  #   * broadcasts the operation to all clients immediately,
  #     so that they can update their local `Livebook.Session.Data`
  #
  #   * applies the operation to own local `Livebook.Session.Data`
  #
  #   * if necessary, performs the relevant actions (e.g. starts cell evaluation),
  #     to reflect the new `Livebook.Session.Data`
  #
  defp handle_operation(state, operation) do
    broadcast_operation(state.session_id, operation)

    case Data.apply_operation(state.data, operation) do
      {:ok, new_data, actions} ->
        %{state | data: new_data}
        |> after_operation(state, operation)
        |> handle_actions(actions)

      :error ->
        state
    end
  end

  defp after_operation(state, _prev_state, {:set_notebook_name, _pid, _name}) do
    notify_update(state)
  end

  defp after_operation(state, _prev_state, {:set_runtime, _pid, runtime}) do
    if runtime do
      state
    else
      state
      |> put_memory_usage(nil)
      |> notify_update()
    end
  end

  defp after_operation(state, prev_state, {:set_file, _pid, _file}) do
    prev_images_dir = images_dir_from_state(prev_state)

    if prev_state.data.file do
      copy_images(state, prev_images_dir)
    else
      move_images(state, prev_images_dir)
    end
    |> case do
      :ok ->
        :ok

      {:error, message} ->
        broadcast_error(state.session_id, "failed to copy images - #{message}")
    end

    notify_update(state)
  end

  defp after_operation(
         state,
         _prev_state,
         {:set_notebook_attributes, _client_pid, %{autosave_interval_s: _}}
       ) do
    state
    |> unschedule_autosave()
    |> schedule_autosave()
  end

  defp after_operation(state, prev_state, {:client_join, _client_pid, user}) do
    unless Map.has_key?(prev_state.data.users_map, user.id) do
      Phoenix.PubSub.subscribe(Livebook.PubSub, "users:#{user.id}")
    end

    state
  end

  defp after_operation(state, prev_state, {:client_leave, client_pid}) do
    user_id = prev_state.data.clients_map[client_pid]

    unless Map.has_key?(state.data.users_map, user_id) do
      Phoenix.PubSub.unsubscribe(Livebook.PubSub, "users:#{user_id}")
    end

    state
  end

  defp after_operation(state, _prev_state, {:delete_cell, _client_pid, cell_id}) do
    entry = Enum.find(state.data.bin_entries, fn entry -> entry.cell.id == cell_id end)
    # The session LV drops cell's source, so we send them
    # the complete bin entry to override
    broadcast_message(state.session_id, {:hydrate_bin_entries, [entry]})

    state
  end

  defp after_operation(state, prev_state, {:delete_section, _client_pid, section_id, true}) do
    {:ok, section} = Notebook.fetch_section(prev_state.data.notebook, section_id)
    cell_ids = Enum.map(section.cells, & &1.id)
    entries = Enum.filter(state.data.bin_entries, fn entry -> entry.cell.id in cell_ids end)
    broadcast_message(state.session_id, {:hydrate_bin_entries, entries})

    state
  end

  defp after_operation(state, _prev_state, _operation), do: state

  defp handle_actions(state, actions) do
    Enum.reduce(actions, state, &handle_action(&2, &1))
  end

  defp handle_action(state, :start_runtime) do
    {runtime_module, args} = Livebook.Config.default_runtime()

    case apply(runtime_module, :init, args) do
      {:ok, runtime} ->
        runtime_monitor_ref = Runtime.connect(runtime)

        %{state | runtime_monitor_ref: runtime_monitor_ref}
        |> handle_operation({:set_runtime, self(), runtime})

      {:error, error} ->
        broadcast_error(state.session_id, "failed to setup runtime - #{error}")
        handle_operation(state, {:set_runtime, self(), nil})
    end
  end

  defp handle_action(state, {:start_evaluation, cell, section}) do
    path =
      case state.data.file do
        nil -> ""
        file -> file.path
      end

    file = path <> "#cell"
    opts = [file: file]

    locator = {container_ref_for_section(section), cell.id}
    prev_locator = find_prev_locator(state.data.notebook, cell, section)
    Runtime.evaluate_code(state.data.runtime, cell.source, locator, prev_locator, opts)

    evaluation_digest = :erlang.md5(cell.source)
    handle_operation(state, {:evaluation_started, self(), cell.id, evaluation_digest})
  end

  defp handle_action(state, {:stop_evaluation, section}) do
    if state.data.runtime do
      Runtime.drop_container(state.data.runtime, container_ref_for_section(section))
    end

    state
  end

  defp handle_action(state, {:forget_evaluation, cell, section}) do
    if state.data.runtime do
      Runtime.forget_evaluation(state.data.runtime, {container_ref_for_section(section), cell.id})
    end

    state
  end

  defp handle_action(state, _action), do: state

  defp broadcast_operation(session_id, operation) do
    broadcast_message(session_id, {:operation, operation})
  end

  defp broadcast_error(session_id, error) do
    broadcast_message(session_id, {:error, error})
  end

  defp broadcast_info(session_id, info) do
    broadcast_message(session_id, {:info, info})
  end

  defp broadcast_message(session_id, message) do
    Phoenix.PubSub.broadcast(Livebook.PubSub, "sessions:#{session_id}", message)
  end

  defp put_memory_usage(state, runtime) do
    put_in(state.memory_usage, %{runtime: runtime, system: Livebook.SystemResources.memory()})
  end

  defp notify_update(state) do
    session = self_from_state(state)
    Livebook.Sessions.update_session(session)
    broadcast_message(state.session_id, {:session_updated, session})
    state
  end

  defp maybe_save_notebook_async(state) do
    {file, default?} = notebook_autosave_file(state)

    if file && should_save_notebook?(state) do
      pid = self()
      notebook = state.data.notebook

      {:ok, pid} =
        Task.start(fn ->
          content = LiveMarkdown.Export.notebook_to_markdown(notebook)
          result = FileSystem.File.write(file, content)
          send(pid, {:save_finished, self(), result, file, default?})
        end)

      %{state | save_task_pid: pid}
    else
      state
    end
  end

  defp maybe_save_notebook_sync(state) do
    {file, default?} = notebook_autosave_file(state)

    if file && should_save_notebook?(state) do
      content = LiveMarkdown.Export.notebook_to_markdown(state.data.notebook)
      result = FileSystem.File.write(file, content)
      handle_save_finished(state, result, file, default?)
    else
      state
    end
  end

  defp should_save_notebook?(state) do
    state.data.dirty and state.save_task_pid == nil
  end

  defp notebook_autosave_file(state) do
    file = state.data.file || default_notebook_file(state)
    default? = state.data.file == nil
    {file, default?}
  end

  defp default_notebook_file(state) do
    if path = state.autosave_path || Livebook.Settings.autosave_path() do
      dir = path |> FileSystem.Utils.ensure_dir_path() |> FileSystem.File.local()
      notebook_rel_path = default_notebook_path(state)
      FileSystem.File.resolve(dir, notebook_rel_path)
    end
  end

  defp default_notebook_path(state) do
    title_str =
      state.data.notebook.name
      |> String.downcase()
      |> String.replace(~r/\s+/, "_")
      |> String.replace(~r/[^\w]/, "")

    # We want a random, but deterministic part, so we
    # use a few trailing characters from the session id,
    # which are random already
    random_str = String.slice(state.session_id, -4..-1)

    [date_str, time_str, _] =
      state.created_at
      |> DateTime.to_iso8601()
      |> String.replace(["-", ":"], "_")
      |> String.split(["T", "."])

    "#{date_str}/#{time_str}_#{title_str}_#{random_str}.livemd"
  end

  defp handle_save_finished(state, result, file, default?) do
    state =
      if default? do
        if state.saved_default_file && state.saved_default_file != file do
          FileSystem.File.remove(state.saved_default_file)
        end

        %{state | saved_default_file: file}
      else
        state
      end

    case result do
      :ok ->
        handle_operation(state, {:mark_as_not_dirty, self()})

      {:error, message} ->
        broadcast_error(state.session_id, "failed to save notebook - #{message}")
        state
    end
  end

  defp extract_archive!(binary, path) do
    :ok = :erl_tar.extract({:binary, binary}, [:compressed, {:cwd, String.to_charlist(path)}])
  end

  @doc """
  Subscribes the caller to runtime messages under the given topic.
  """
  @spec subscribe_to_runtime_events(id(), String.t(), String.t()) :: :ok | {:error, term()}
  def subscribe_to_runtime_events(session_id, topic, subtopic) do
    Phoenix.PubSub.subscribe(Livebook.PubSub, runtime_messages_topic(session_id, topic, subtopic))
  end

  @doc """
  Unsubscribes the caller from runtime messages subscribed earlier
  with `subscribe_to_runtime_events/3`.
  """
  @spec unsubscribe_from_runtime_events(id(), String.t(), String.t()) :: :ok | {:error, term()}
  def unsubscribe_from_runtime_events(session_id, topic, subtopic) do
    Phoenix.PubSub.unsubscribe(
      Livebook.PubSub,
      runtime_messages_topic(session_id, topic, subtopic)
    )
  end

  defp runtime_messages_topic(session_id, topic, subtopic) do
    "sessions:#{session_id}:runtime_messages:#{topic}:#{subtopic}"
  end

  @doc """
  Determines locator of the evaluation that the given
  cell depends on.
  """
  @spec find_prev_locator(Notebook.t(), Cell.t(), Section.t()) :: Runtime.locator()
  def find_prev_locator(notebook, cell, section) do
    default = {container_ref_for_section(section), nil}

    notebook
    |> Notebook.parent_cells_with_section(cell.id)
    |> Enum.find_value(default, fn {cell, section} ->
      is_struct(cell, Cell.Elixir) && {container_ref_for_section(section), cell.id}
    end)
  end

  defp container_ref_for_section(%{parent_id: nil}), do: :main_flow
  defp container_ref_for_section(section), do: section.id
end<|MERGE_RESOLUTION|>--- conflicted
+++ resolved
@@ -422,7 +422,6 @@
   end
 
   @doc """
-<<<<<<< HEAD
   Retreives the file name for download.
 
   If the notebook was imported from a file, then use the file name.
@@ -434,10 +433,7 @@
   end
 
   @doc """
-  Sends a close request to the server.
-=======
   Closes one or more sessions.
->>>>>>> be1fce32
 
   This results in saving the file and broadcasting
   a :closed message to the session topic.
