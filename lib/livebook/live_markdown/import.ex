--- conflicted
+++ resolved
@@ -381,35 +381,34 @@
 
   defp notebook_metadata_to_attrs(metadata) do
     Enum.reduce(metadata, {%{}, Livebook.Hubs.Personal.id(), []}, fn
-      {"persist_outputs", persist_outputs}, {attrs, id, messages} ->
-        {Map.put(attrs, :persist_outputs, persist_outputs), id, messages}
-
-      {"autosave_interval_s", autosave_interval_s}, {attrs, id, messages} ->
-        {Map.put(attrs, :autosave_interval_s, autosave_interval_s), id, messages}
-
-      {"default_language", default_language}, {attrs, id, messages}
+      {"persist_outputs", persist_outputs}, {attrs, stamp_hub_id, messages} ->
+        {Map.put(attrs, :persist_outputs, persist_outputs), stamp_hub_id, messages}
+
+      {"autosave_interval_s", autosave_interval_s}, {attrs, stamp_hub_id, messages} ->
+        {Map.put(attrs, :autosave_interval_s, autosave_interval_s), stamp_hub_id, messages}
+
+      {"default_language", default_language}, {attrs, stamp_hub_id, messages}
       when default_language in ["elixir", "erlang"] ->
         default_language = String.to_atom(default_language)
-        {Map.put(attrs, :default_language, default_language), id, messages}
-
-      {"hub_id", hub_id}, {attrs, id, messages} ->
+        {Map.put(attrs, :default_language, default_language), stamp_hub_id, messages}
+
+      {"hub_id", hub_id}, {attrs, stamp_hub_id, messages} ->
         cond do
           Hubs.hub_exists?(hub_id) -> {Map.put(attrs, :hub_id, hub_id), hub_id, messages}
           Hubs.get_offline_hub(hub_id) -> {attrs, hub_id, messages}
-          true -> {attrs, id, messages ++ ["ignoring notebook Hub with unknown id"]}
+          true -> {attrs, stamp_hub_id, messages ++ ["ignoring notebook Hub with unknown id"]}
         end
 
-      {"app_settings", app_settings_metadata}, {attrs, id, messages} ->
+      {"app_settings", app_settings_metadata}, {attrs, stamp_hub_id, messages} ->
         app_settings =
           Map.merge(
             Notebook.AppSettings.new(),
             app_settings_metadata_to_attrs(app_settings_metadata)
           )
 
-        {Map.put(attrs, :app_settings, app_settings), id, messages}
-
-<<<<<<< HEAD
-      {"file_entries", file_entry_metadatas}, {attrs, messages}
+        {Map.put(attrs, :app_settings, app_settings), stamp_hub_id, messages}
+
+      {"file_entries", file_entry_metadatas}, {attrs, stamp_hub_id, messages}
       when is_list(file_entry_metadatas) ->
         file_system_by_id =
           if Enum.any?(file_entry_metadatas, &(&1["type"] == "file")) do
@@ -429,14 +428,11 @@
               end
           end
 
-        {Map.put(attrs, :file_entries, file_entries), messages ++ file_entry_messages}
-
-      _entry, {attrs, messages} ->
-        {attrs, messages}
-=======
-      _entry, {attrs, id, messages} ->
-        {attrs, id, messages}
->>>>>>> 16723b98
+        {Map.put(attrs, :file_entries, file_entries), stamp_hub_id,
+         messages ++ file_entry_messages}
+
+      _entry, {attrs, stamp_hub_id, messages} ->
+        {attrs, stamp_hub_id, messages}
     end)
   end
 
