defmodule Livebook.Config do
  alias Livebook.FileSystem

  @type auth_mode() :: :token | :password | :disabled

  # Those are the public identity providers.
  #
  # There are still a :session and :custom identity providers,
  # but those are handled internally.
  @identity_providers [
    %{
      type: :cloudflare,
      name: "Cloudflare",
      value: "Team name (domain)",
      module: Livebook.ZTA.Cloudflare
    },
    %{
      type: :google_iap,
      name: "Google IAP",
      value: "Audience (aud)",
      module: Livebook.ZTA.GoogleIAP
    },
    %{
      type: :tailscale,
      name: "Tailscale",
      value: "Tailscale CLI socket path",
<<<<<<< HEAD
      module: Livebook.ZTA.Tailscale,
      read_only: false
    },
    %{
      type: :teleport,
      name: "Teleport",
      value: "Teleport cluster address (https://[cluster-name]:3080)",
      module: Livebook.ZTA.Teleport,
      read_only: false
=======
      module: Livebook.ZTA.Tailscale
>>>>>>> c9d0c05b
    }
  ]

  @identity_provider_type_to_module Map.new(@identity_providers, fn provider ->
                                      {Atom.to_string(provider.type), provider.module}
                                    end)

  @doc """
  Returns docker images to be used when generating sample Dockerfiles.
  """
  @spec docker_images() :: list(%{tag: String.t(), name: String.t(), env: keyword()})
  def docker_images() do
    version = app_version()
    base = if version =~ "dev", do: "latest", else: version

    [
      %{tag: base, name: "Livebook", env: []},
      %{tag: "#{base}-cuda11.8", name: "Livebook + CUDA 11.8", env: [XLA_TARGET: "cuda118"]},
      %{tag: "#{base}-cuda12.1", name: "Livebook + CUDA 12.1", env: [XLA_TARGET: "cuda120"]}
    ]
  end

  @doc """
  Returns the longname if the distribution mode is configured to use long names.
  """
  @spec longname() :: binary() | nil
  def longname() do
    host = Livebook.Utils.node_host()

    if host =~ "." do
      host
    end
  end

  @doc """
  Returns the default runtime.
  """
  @spec default_runtime() :: Livebook.Runtime.t()
  def default_runtime() do
    Application.fetch_env!(:livebook, :default_runtime)
  end

  @doc """
  Returns the default runtime for app sessions.
  """
  @spec default_app_runtime() :: Livebook.Runtime.t()
  def default_app_runtime() do
    Application.fetch_env!(:livebook, :default_app_runtime)
  end

  @doc """
  Returns if the runtime module is enabled.
  """
  @spec runtime_enabled?(module()) :: boolean()
  def runtime_enabled?(runtime) do
    runtime in Application.fetch_env!(:livebook, :runtime_modules) or
      runtime == default_runtime().__struct__
  end

  @doc """
  Returns the authentication mode.
  """
  @spec auth_mode() :: auth_mode()
  def auth_mode() do
    Application.fetch_env!(:livebook, :authentication_mode)
  end

  @doc """
  Returns the local file system.
  """
  @spec local_file_system() :: FileSystem.t()
  def local_file_system do
    :persistent_term.get(:livebook_local_file_system)
  end

  @doc """
  Returns the local file system home.
  """
  @spec local_file_system_home() :: FileSystem.File.t()
  def local_file_system_home do
    FileSystem.File.new(local_file_system())
  end

  @doc """
  Returns the home path.
  """
  @spec home() :: String.t()
  def home do
    Application.get_env(:livebook, :home) || user_home() || File.cwd!()
  end

  defp user_home(), do: System.user_home() |> Path.expand()

  @doc """
  Returns the configuration path.
  """
  @spec data_path() :: String.t()
  def data_path() do
    Application.get_env(:livebook, :data_path) || :filename.basedir(:user_data, "livebook")
  end

  @doc """
  Returns path to Livebook temporary dir.
  """
  @spec tmp_path() :: String.t()
  def tmp_path() do
    tmp_dir = System.tmp_dir!() |> Path.expand()
    Path.join(tmp_dir, "livebook")
  end

  @doc """
  Returns the apps path.
  """
  @spec apps_path() :: String.t() | nil
  def apps_path() do
    Application.get_env(:livebook, :apps_path)
  end

  @doc """
  Returns the password configured for all apps deployed from `apps_path`.
  """
  @spec apps_path_password() :: String.t() | nil
  def apps_path_password() do
    Application.get_env(:livebook, :apps_path_password)
  end

  @doc """
  Returns the hub configured for all apps deployed from `apps_path`.
  """
  @spec apps_path_hub_id() :: String.t() | nil
  def apps_path_hub_id() do
    Application.get_env(:livebook, :apps_path_hub_id)
  end

  @doc """
  Returns warmup mode for apps deployed from dir.
  """
  @spec apps_path_warmup() :: :auto | :manual
  def apps_path_warmup() do
    Application.get_env(:livebook, :apps_path_warmup, :auto)
  end

  @doc """
  Returns the configured port for the Livebook endpoint.

  Note that the value may be `0`.
  """
  @spec port() :: pos_integer() | 0
  def port() do
    Application.get_env(:livebook, LivebookWeb.Endpoint)[:http][:port]
  end

  @doc """
  Returns the base url path for the Livebook endpoint.
  """
  @spec base_url_path() :: String.t()
  def base_url_path() do
    path = Application.get_env(:livebook, LivebookWeb.Endpoint)[:url][:path]
    String.trim_trailing(path, "/")
  end

  @doc """
  Returns the configured port for the iframe endpoint.
  """
  @spec iframe_port() :: pos_integer() | 0
  def iframe_port() do
    case port() do
      0 -> 0
      _ -> Application.fetch_env!(:livebook, :iframe_port)
    end
  end

  @doc """
  Returns the configured URL for the iframe endpoint.
  """
  @spec iframe_url() :: String.t() | nil
  def iframe_url() do
    Application.get_env(:livebook, :iframe_url)
  end

  @doc """
  Returns the configured URL for the Livebook Teams endpoint.
  """
  @spec teams_url() :: String.t()
  def teams_url() do
    Application.fetch_env!(:livebook, :teams_url)
  end

  @doc """
  Shuts down the system, if possible.
  """
  def shutdown do
    case Livebook.Config.shutdown_callback() do
      {m, f, a} ->
        Phoenix.PubSub.broadcast(Livebook.PubSub, "sidebar", :shutdown)
        apply(m, f, a)

      nil ->
        :ok
    end
  end

  @doc """
  Returns an mfa if there's a way to shut down the system.
  """
  @spec shutdown_callback() :: {module(), atom(), list()} | nil
  def shutdown_callback() do
    Application.fetch_env!(:livebook, :shutdown_callback)
  end

  @doc """
  Returns all identity providers.

  Internal identity providers, such as session and custom,
  are not included.
  """
  def identity_providers do
    @identity_providers
  end

  @doc """
  Returns the identity provider.
  """
  @spec identity_provider() :: {atom(), module, binary}
  def identity_provider() do
    Application.fetch_env!(:livebook, :identity_provider)
  end

  @doc """
  Returns if the identity data is readonly.
  """
  @spec identity_provider_read_only?() :: boolean()
  def identity_provider_read_only?() do
    {type, _module, _key} = Livebook.Config.identity_provider()
    Map.has_key?(identity_provider_type_to_module(), type)
  end

  @doc """
  Returns whether the application is running inside an iframe.
  """
  @spec within_iframe?() :: boolean()
  def within_iframe? do
    Application.fetch_env!(:livebook, :within_iframe)
  end

  @doc """
  Returns the application service name.
  """
  @spec app_service_name() :: String.t() | nil
  def app_service_name() do
    Application.fetch_env!(:livebook, :app_service_name)
  end

  @doc """
  Returns the application service url.
  """
  @spec app_service_url() :: String.t() | nil
  def app_service_url() do
    Application.fetch_env!(:livebook, :app_service_url)
  end

  @doc """
  Returns the update check URL.
  """
  @spec update_instructions_url() :: String.t() | nil
  def update_instructions_url() do
    Application.fetch_env!(:livebook, :update_instructions_url)
  end

  @doc """
  Returns the force ssl host if any.
  """
  def force_ssl_host do
    Application.fetch_env!(:livebook, :force_ssl_host)
  end

  @doc """
  Returns the application cacertfile if any.
  """
  @spec cacertfile() :: String.t() | nil
  def cacertfile() do
    Application.get_env(:livebook, :cacertfile)
  end

  @feature_flags Application.compile_env(:livebook, :feature_flags)

  @doc """
  Returns the feature flag list.
  """
  @spec feature_flags() :: keyword(boolean())
  def feature_flags() do
    @feature_flags
  end

  @doc """
  Returns enabled feature flags.
  """
  @spec enabled_feature_flags() :: list()
  def enabled_feature_flags() do
    for {flag, enabled?} <- feature_flags(), enabled?, do: flag
  end

  @doc """
  Return if the feature flag is enabled.
  """
  @spec feature_flag_enabled?(atom()) :: boolean()
  def feature_flag_enabled?(key) do
    Keyword.get(@feature_flags, key, false)
  end

  @doc """
  Return list of additional allowed hyperlink schemes.
  """
  @spec allowed_uri_schemes() :: list(String.t())
  def allowed_uri_schemes() do
    Application.fetch_env!(:livebook, :allowed_uri_schemes)
  end

  @doc """
  Returns a random id set on boot.
  """
  def random_boot_id() do
    Application.fetch_env!(:livebook, :random_boot_id)
  end

  @doc """
  If we should warn when using production servers.
  """
  def warn_on_live_teams_server?() do
    Application.get_env(:livebook, :warn_on_live_teams_server, false)
  end

  ## Parsing

  @doc """
  Parses and validates dir from env.
  """
  def writable_dir!(env) do
    if dir = System.get_env(env) do
      writable_dir!(env, dir)
    end
  end

  @doc """
  Validates `dir` within context.
  """
  def writable_dir!(context, dir) do
    if writable_dir?(dir) do
      Path.expand(dir)
    else
      abort!("expected #{context} to be a writable directory: #{dir}")
    end
  end

  defp writable_dir?(path) do
    case File.stat(path) do
      {:ok, %{type: :directory, access: access}} when access in [:read_write, :write] -> true
      _ -> false
    end
  end

  @doc """
  Parses and validates the secret from env.
  """
  def secret!(env) do
    if secret_key_base = System.get_env(env) do
      if byte_size(secret_key_base) < 64 do
        abort!(
          "cannot start Livebook because #{env} must be at least 64 characters. " <>
            "Invoke `openssl rand -base64 48` to generate an appropriately long secret."
        )
      end

      secret_key_base
    end
  end

  @doc """
  Parses and validates debug mode from env.
  """
  def debug!(env) do
    if debug = System.get_env(env) do
      cond do
        debug in ["1", "true"] -> true
        debug in ["0", "false"] -> false
        true -> abort!("expected #{env} to be a boolean, got: #{inspect(debug)}")
      end
    end
  end

  @doc """
  Parses and validates the port from env.
  """
  def port!(env) do
    if port = System.get_env(env) do
      case Integer.parse(port) do
        {port, ""} -> port
        :error -> abort!("expected #{env} to be an integer, got: #{inspect(port)}")
      end
    end
  end

  @doc """
  Parses and validates the base url path from env.
  """
  def base_url_path!(env) do
    if base_url_path = System.get_env(env) do
      String.trim_trailing(base_url_path, "/")
    end
  end

  @doc """
  Parses and validates the ip from env.
  """
  def ip!(env) do
    if ip = System.get_env(env) do
      ip!(env, ip)
    end
  end

  @doc """
  Parses and validates the ip within context.
  """
  def ip!(context, ip) do
    case ip |> String.to_charlist() |> :inet.parse_address() do
      {:ok, ip} ->
        ip

      {:error, :einval} ->
        abort!("expected #{context} to be a valid ipv4 or ipv6 address, got: #{ip}")
    end
  end

  @doc """
  Parses the cookie from env.
  """
  def cookie!(env) do
    if cookie = System.get_env(env) do
      String.to_atom(cookie)
    end
  end

  @doc """
  Parses node and distribution type from env.
  """
  def node!(node_env, distribution_env) do
    case {System.get_env(node_env), System.get_env(distribution_env, "sname")} do
      {nil, _} ->
        nil

      {name, "name"} ->
        {:longnames, String.to_atom(name)}

      {sname, "sname"} ->
        {:shortnames, String.to_atom(sname)}

      {_, other} ->
        abort!(~s(#{distribution_env} must be one of "name" or "sname", got "#{other}"))
    end
  end

  @doc """
  Parses and validates the password from env.
  """
  def password!(env) do
    if password = System.get_env(env) do
      if byte_size(password) < 12 do
        abort!("cannot start Livebook because #{env} must be at least 12 characters")
      end

      password
    end
  end

  @doc """
  Parses token auth setting from env.
  """
  def boolean!(env, default \\ false) do
    case System.get_env(env) do
      nil -> default
      var -> var in ~w(true 1)
    end
  end

  @doc """
  Parses force ssl host setting from env.
  """
  def force_ssl_host!(env) do
    System.get_env(env)
  end

  @doc """
  Parses application cacertfile from env.
  """
  def cacertfile!(env) do
    System.get_env(env)
  end

  @doc """
  Parses application service name from env.
  """
  def app_service_name!(env) do
    System.get_env(env)
  end

  @doc """
  Parses application service url from env.
  """
  def app_service_url!(env) do
    System.get_env(env)
  end

  @doc """
  Parses update instructions url from env.
  """
  def update_instructions_url!(env) do
    System.get_env(env)
  end

  @doc """
  Parses iframe url from env.
  """
  def iframe_url!(env) do
    System.get_env(env)
  end

  @doc """
  Parses teams url from env.
  """
  def teams_url!(env) do
    System.get_env(env)
  end

  @doc """
  Parses and validates default runtime from env.
  """
  def default_runtime!(env) do
    if runtime = System.get_env(env) do
      default_runtime!(env, runtime)
    end
  end

  @doc """
  Parses and validates default runtime within context.
  """
  def default_runtime!(context, runtime) do
    case runtime do
      "standalone" ->
        Livebook.Runtime.ElixirStandalone.new()

      "embedded" ->
        Livebook.Runtime.Embedded.new()

      "attached:" <> config ->
        {node, cookie} = parse_connection_config!(config)
        Livebook.Runtime.Attached.new(node, cookie)

      other ->
        abort!(
          ~s{expected #{context} to be either "standalone", "attached:node:cookie" or "embedded", got: #{inspect(other)}}
        )
    end
  end

  @doc """
  Parses and validates apps warmup mode from env.
  """
  def apps_path_warmup!(env) do
    if warmup = System.get_env(env) do
      apps_path_warmup!(env, warmup)
    end
  end

  @doc """
  Parses and validates apps warmup mode within context.
  """
  def apps_path_warmup!(context, warmup) do
    case warmup do
      "auto" ->
        :auto

      "manual" ->
        :manual

      other ->
        abort!(~s{expected #{context} to be either "auto" or "manual", got: #{inspect(other)}})
    end
  end

  @doc """
  Parses and validates allowed URI schemes from env.
  """
  def allowed_uri_schemes!(env) do
    if schemes = System.get_env(env) do
      String.split(schemes, ",", trim: true)
    end
  end

  @doc """
  Parses and validates DNS cluster query from env.
  """
  def dns_cluster_query!(env) do
    if cluster_config = System.get_env(env) do
      case cluster_config do
        "dns:" <> query ->
          query

        other ->
          abort!(~s{expected #{env} to be "dns:query", got: #{inspect(other)}})
      end
    end
  end

  @app_version Mix.Project.config()[:version]

  @doc """
  Returns the current version of running Livebook.
  """
  def app_version(), do: @app_version

  defp parse_connection_config!(config) do
    {node, cookie} = split_at_last_occurrence(config, ":")

    node = String.to_atom(node)
    cookie = String.to_atom(cookie)

    {node, cookie}
  end

  defp split_at_last_occurrence(string, pattern) do
    {idx, 1} = string |> :binary.matches(pattern) |> List.last()

    {
      binary_part(string, 0, idx),
      binary_part(string, idx + 1, byte_size(string) - idx - 1)
    }
  end

  @doc """
  Aborts booting due to a configuration error.
  """
  @spec abort!(String.t()) :: no_return()
  def abort!(message) do
    IO.puts("\nERROR!!! [Livebook] " <> message)
    System.halt(1)
  end

  @doc """
  Parses zero trust identity provider from env.
  """
  def identity_provider!(env) do
    if provider = System.get_env(env) do
      identity_provider!(env, provider)
    else
      {:session, LivebookWeb.SessionIdentity, :unused}
    end
  end

  @doc """
  Parses and validates zero trust identity provider within context.

      iex> Livebook.Config.identity_provider!("ENV_VAR", "custom:Module")
      {:custom, Module, nil}

      iex> Livebook.Config.identity_provider!("ENV_VAR", "custom:LivebookWeb.SessionIdentity:extra")
      {:custom, LivebookWeb.SessionIdentity, "extra"}
  """
  def identity_provider!(context, "custom:" <> module_key) do
    destructure [module, key], String.split(module_key, ":", parts: 2)
    module = Module.concat([module])

    if Code.ensure_loaded?(module) do
      {:custom, module, key}
    else
      abort!("module given as custom identity provider in #{context} could not be found")
    end
  end

  def identity_provider!(context, provider) do
    with [type, key] <- String.split(provider, ":", parts: 2),
         %{^type => module} <- identity_provider_type_to_module() do
      {module, key}
    else
      _ -> abort!("invalid configuration for identity provider given in #{context}")
    end
  end

  defp identity_provider_type_to_module, do: @identity_provider_type_to_module
end<|MERGE_RESOLUTION|>--- conflicted
+++ resolved
@@ -24,19 +24,13 @@
       type: :tailscale,
       name: "Tailscale",
       value: "Tailscale CLI socket path",
-<<<<<<< HEAD
-      module: Livebook.ZTA.Tailscale,
-      read_only: false
+      module: Livebook.ZTA.Tailscale
     },
     %{
       type: :teleport,
       name: "Teleport",
       value: "Teleport cluster address (https://[cluster-name]:3080)",
-      module: Livebook.ZTA.Teleport,
-      read_only: false
-=======
-      module: Livebook.ZTA.Tailscale
->>>>>>> c9d0c05b
+      module: Livebook.ZTA.Teleport
     }
   ]
 
