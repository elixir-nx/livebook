@layer components {
  /* Buttons */

<<<<<<< HEAD
  .button {
    @apply px-5 py-2 rounded-lg border border-transparent font-medium text-sm whitespace-nowrap;
=======
  .button-base {
    @apply px-5 py-2 rounded-lg border border-transparent font-medium text-sm;
>>>>>>> e2490c0f
  }

  .button-blue {
    @apply border-transparent bg-blue-600 text-white hover:bg-blue-700 focus:bg-blue-700;
  }

  .button-red {
    @apply border-transparent bg-red-600 text-white hover:bg-red-700 focus:bg-red-700;
  }

  .button-gray {
    @apply border-gray-200 bg-gray-100 text-gray-600 hover:bg-gray-200 focus:bg-gray-200;
  }

  .button-outlined-blue {
    @apply bg-blue-50 border-blue-600 text-blue-600 hover:bg-blue-100 focus:bg-blue-100;
  }

  .button-outlined-red {
    @apply bg-red-50 border-red-600 text-red-600 hover:bg-red-100 focus:bg-red-100;
  }

  .button-outlined-gray {
    @apply bg-white border-gray-300 text-gray-600 hover:bg-gray-100 focus:bg-gray-100;
  }

  .button-base:disabled {
    @apply cursor-default pointer-events-none border-transparent bg-gray-100 text-gray-400;
  }

  .button-small {
    @apply px-2 py-1 bg-gray-50 border-gray-200 text-gray-600 hover:bg-gray-100 focus:bg-gray-100;
  }

  .button-square-icon {
    @apply p-2 flex items-center justify-center;
  }

  .button-square-icon i {
    @apply text-xl leading-none;
  }

  .choice-button {
    @apply px-5 py-2 rounded-lg border text-gray-700 bg-white border-gray-200;
  }

  .choice-button.active {
    @apply bg-blue-100 border-blue-600;
  }

  .icon-button {
    @apply p-1 flex items-center justify-center text-gray-400 hover:text-gray-800 rounded-full;
  }

  .icon-button:focus {
    @apply bg-gray-100;
  }

  .icon-button:disabled,
  .icon-button.disabled {
    @apply cursor-default pointer-events-none text-gray-300;
  }

  .icon-button i {
    line-height: 1;
  }

  .icon-outlined-button {
    @apply rounded-full border-2;
  }

  /* Links */

  .link {
    @apply font-medium underline text-gray-900 hover:no-underline;
  }

  /* Form fields */

  .input {
    @apply w-full px-3 py-2 bg-gray-50 text-sm border border-gray-200 rounded-lg placeholder-gray-400 text-gray-600;
  }

  .input[type="color"] {
    @apply py-0 w-16;
  }

  .input--error {
    @apply bg-red-50 border-red-600 text-red-600;
  }

  .input-range {
    height: 8px;
    @apply appearance-none bg-gray-200 rounded-lg;
  }

  .input-range::-webkit-slider-thumb {
    width: 20px;
    height: 20px;
    @apply appearance-none border-transparent bg-blue-600 hover:bg-blue-700 cursor-pointer rounded-xl;
  }

  .input-range::-moz-range-thumb {
    width: 20px;
    height: 20px;
    @apply appearance-none border-transparent bg-blue-600 hover:bg-blue-700 cursor-pointer rounded-xl;
  }

  .input-select {
    @apply w-60;
  }

  .input-label {
    @apply mb-0.5 text-sm text-gray-800 font-medium;
  }

  .input-error {
    @apply mt-2 text-red-600 italic text-xs;
  }

  .switch-button {
    @apply relative inline-block w-14 h-7 mr-2 select-none transition;
  }

  .switch-button--disabled {
    @apply pointer-events-none opacity-50;
  }

  .switch-button__checkbox {
    @apply appearance-none absolute block w-7 h-7 rounded-full bg-gray-400 border-[5px] border-gray-100 cursor-pointer transition-all duration-300;
  }

  .switch-button__bg {
    @apply block h-full w-full rounded-full bg-gray-100 cursor-pointer transition-all duration-300;
  }

  .switch-button__checkbox:checked {
    @apply bg-white border-blue-600;
    transform: translateX(100%);
  }

  .switch-button__checkbox:checked + .switch-button__bg {
    @apply bg-blue-600;
  }

  .radio-base {
    appearance: none;
    width: 20px;
    height: 20px;
    cursor: pointer;
    background-image: url("data:image/svg+xml,%3csvg viewBox='0 0 20 20' xmlns='http://www.w3.org/2000/svg'%3e%3ccircle cx='10' cy='10' r='9.5' stroke='%23CAD5E0' fill='white' /%3e%3c/svg%3e");
    background-size: 100% 100%;
    background-position: center;
    background-repeat: no-repeat;
  }

  .radio-base:checked {
    background-image: url("data:image/svg+xml,%3csvg viewBox='0 0 20 20' xmlns='http://www.w3.org/2000/svg'%3e%3ccircle cx='10' cy='10' r='9.5' stroke='%233E64FF' fill='white' /%3e%3ccircle cx='10' cy='10' r='6' fill='%233E64FF' /%3e%3c/svg%3e");
  }

  /* Custom scrollbars */

  .tiny-scrollbar::-webkit-scrollbar {
    width: 0.4rem;
    height: 0.4rem;
  }

  .tiny-scrollbar::-webkit-scrollbar-thumb {
    border-radius: 0.25rem;
    @apply bg-gray-400;
  }

  .tiny-scrollbar::-webkit-scrollbar-track {
    @apply bg-gray-100;
  }

  /* Tabs */

  .tabs {
    @apply w-full flex;
  }

  .tabs .tab {
    @apply flex items-center space-x-2 px-3 py-2 border-b-2 text-gray-400 border-gray-100;
  }

  .tabs .tab.active {
    @apply text-blue-600 border-blue-600;
  }

  /* Toggleable menu */

  .menu {
    @apply absolute z-30 rounded-lg bg-white flex flex-col py-2 mt-1;
    box-shadow: 0px 15px 99px rgba(13, 24, 41, 0.15);
  }

  .menu.right {
    @apply right-0;
  }

  .menu.left {
    @apply left-0;
  }

  .menu-item {
    @apply w-full flex space-x-3 px-5 py-2 items-center hover:bg-gray-50 focus:bg-gray-50 whitespace-nowrap;
  }

  /* Boxes */

  .error-box {
    @apply rounded-lg px-4 py-2 bg-red-100 text-red-400 font-medium;
  }
}<|MERGE_RESOLUTION|>--- conflicted
+++ resolved
@@ -1,13 +1,8 @@
 @layer components {
   /* Buttons */
 
-<<<<<<< HEAD
-  .button {
+  .button-base {
     @apply px-5 py-2 rounded-lg border border-transparent font-medium text-sm whitespace-nowrap;
-=======
-  .button-base {
-    @apply px-5 py-2 rounded-lg border border-transparent font-medium text-sm;
->>>>>>> e2490c0f
   }
 
   .button-blue {
