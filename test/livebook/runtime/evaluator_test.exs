defmodule Livebook.Runtime.EvaluatorTest do
  use ExUnit.Case, async: true

  alias Livebook.Runtime.Evaluator

  setup ctx do
    ebin_path =
      if ctx[:with_ebin_path] do
        hash = ctx.test |> to_string() |> :erlang.md5() |> Base.encode32(padding: false)
        path = ["tmp", inspect(ctx.module), hash, "ebin"] |> Path.join() |> Path.expand()
        File.rm_rf!(path)
        File.mkdir_p!(path)
        Code.append_path(path)
        path
      end

    {:ok, object_tracker} = start_supervised(Evaluator.ObjectTracker)

    {:ok, _pid, evaluator} =
      start_supervised(
        {Evaluator, [send_to: self(), object_tracker: object_tracker, ebin_path: ebin_path]}
      )

    %{evaluator: evaluator, object_tracker: object_tracker, ebin_path: ebin_path}
  end

  defmacrop metadata do
    quote do
      %{
        evaluation_time_ms: _,
        memory_usage: %{},
        code_markers: _,
        identifiers_used: _,
        identifiers_defined: _
      }
    end
  end

  describe "evaluate_code/6" do
    test "given a valid code returns evaluation result", %{evaluator: evaluator} do
      code = """
      x = 1
      y = 2
      x + y
      """

      Evaluator.evaluate_code(evaluator, "elixir", code, :code_1, [])

      assert_receive {:runtime_evaluation_response, :code_1, {:ok, 3}, metadata() = metadata}
      assert metadata.evaluation_time_ms >= 0

      assert %{atom: _, binary: _, code: _, ets: _, other: _, processes: _, total: _} =
               metadata.memory_usage
    end

    test "given no parent refs does not see previous evaluation context", %{evaluator: evaluator} do
      Evaluator.evaluate_code(evaluator, "elixir", "x = 1", :code_1, [])
      assert_receive {:runtime_evaluation_response, :code_1, _, metadata()}

<<<<<<< HEAD
      ignore_warnings(fn ->
        Evaluator.evaluate_code(evaluator, "elixir", "x", :code_2, [])
=======
      Evaluator.evaluate_code(evaluator, "x", :code_2, [])
>>>>>>> 2399395b

      assert_receive {:runtime_evaluation_response, :code_2,
                      {:error, _kind, %CompileError{}, _stacktrace}, metadata()}
    end

    test "given parent refs sees previous evaluation context", %{evaluator: evaluator} do
      Evaluator.evaluate_code(evaluator, "elixir", "x = 1", :code_1, [])
      assert_receive {:runtime_evaluation_response, :code_1, _, metadata()}

      Evaluator.evaluate_code(evaluator, "elixir", "x", :code_2, [:code_1])

      assert_receive {:runtime_evaluation_response, :code_2, {:ok, 1}, metadata()}
    end

    test "given invalid parent ref uses the default context", %{evaluator: evaluator} do
      Evaluator.evaluate_code(evaluator, "elixir", ":hey", :code_1, [:code_nonexistent])

      assert_receive {:runtime_evaluation_response, :code_1, {:ok, :hey}, metadata()}
    end

    test "given parent refs sees previous process dictionary", %{evaluator: evaluator} do
      Evaluator.evaluate_code(evaluator, "elixir", "Process.put(:x, 1)", :code_1, [])
      assert_receive {:runtime_evaluation_response, :code_1, _, metadata()}
      Evaluator.evaluate_code(evaluator, "elixir", "Process.put(:x, 2)", :code_2, [])
      assert_receive {:runtime_evaluation_response, :code_2, _, metadata()}

      Evaluator.evaluate_code(evaluator, "elixir", "Process.get(:x)", :code_3, [:code_1])
      assert_receive {:runtime_evaluation_response, :code_3, {:ok, 1}, metadata()}

      Evaluator.evaluate_code(evaluator, "elixir", "Process.get(:x)", :code_3, [:code_2])
      assert_receive {:runtime_evaluation_response, :code_3, {:ok, 2}, metadata()}
    end

    test "keeps :rand state intact in process dictionary", %{evaluator: evaluator} do
      Evaluator.evaluate_code(evaluator, "elixir", ":rand.seed(:default, 0)", :code_1, [])
      assert_receive {:runtime_evaluation_response, :code_1, _, metadata()}

      Evaluator.evaluate_code(evaluator, "elixir", ":rand.uniform()", :code_2, [])
      assert_receive {:runtime_evaluation_response, :code_2, {:ok, number1}, metadata()}

      Evaluator.evaluate_code(evaluator, "elixir", ":rand.uniform()", :code_2, [])
      assert_receive {:runtime_evaluation_response, :code_2, {:ok, number2}, metadata()}

      assert number1 != number2

      Evaluator.evaluate_code(evaluator, "elixir", ":rand.seed(:default, 0)", :code_1, [])
      assert_receive {:runtime_evaluation_response, :code_1, _, metadata()}

      Evaluator.evaluate_code(evaluator, "elixir", ":rand.uniform()", :code_2, [])
      assert_receive {:runtime_evaluation_response, :code_2, {:ok, ^number1}, metadata()}

      Evaluator.evaluate_code(evaluator, "elixir", ":rand.uniform()", :code_2, [])
      assert_receive {:runtime_evaluation_response, :code_2, {:ok, ^number2}, metadata()}
    end

    test "captures standard output and sends it to the caller", %{evaluator: evaluator} do
      Evaluator.evaluate_code(evaluator, "elixir", ~s{IO.puts("hey")}, :code_1, [])

      assert_receive {:runtime_evaluation_output, :code_1, {:stdout, "hey\n"}}
    end

    test "using livebook input sends input request to the caller", %{evaluator: evaluator} do
      code = """
      ref = make_ref()
      send(Process.group_leader(), {:io_request, self(), ref, {:livebook_get_input_value, "input1"}})

      receive do
        {:io_reply, ^ref, {:ok, value}} -> value
      end
      """

      Evaluator.evaluate_code(evaluator, "elixir", code, :code_1, [])

      assert_receive {:runtime_evaluation_input, :code_1, reply_to, "input1"}
      send(reply_to, {:runtime_evaluation_input_reply, {:ok, :value}})

      assert_receive {:runtime_evaluation_response, :code_1, {:ok, :value}, metadata()}
    end

    test "returns error along with its kind and stacktrace", %{evaluator: evaluator} do
      code = """
      List.first(%{})
      """

      Evaluator.evaluate_code(evaluator, "elixir", code, :code_1, [], file: "file.ex")

      assert_receive {:runtime_evaluation_response, :code_1,
                      {:error, :error, :function_clause,
                       [
                         {List, :first, _arity, _location1},
                         {:elixir_eval, :__FILE__, 1, _location2}
                       ]}, metadata()}
    end

    test "returns additional metadata when there is a syntax error", %{evaluator: evaluator} do
      code = "1+"

      Evaluator.evaluate_code(evaluator, "elixir", code, :code_1, [], file: "file.ex")

      assert_receive {:runtime_evaluation_response, :code_1,
                      {:error, :error, %TokenMissingError{}, []},
                      %{
                        code_markers: [
                          %{
                            line: 1,
                            description: "syntax error: expression is incomplete",
                            severity: :error
                          }
                        ]
                      }}
    end

    test "returns additional metadata when there is a compilation error", %{evaluator: evaluator} do
      code = "x"

      Evaluator.evaluate_code(evaluator, "elixir", code, :code_1, [], file: "file.ex")

      assert_receive {:runtime_evaluation_response, :code_1,
                      {:error, :error, %CompileError{}, _stacktrace},
                      %{
                        code_markers: [
                          %{
                            line: 1,
                            description: ~s/undefined variable "x"/,
                            severity: :error
                          }
                        ]
                      }}
    end

    test "ignores code errors when they happen in the actual evaluation", %{evaluator: evaluator} do
      code = """
      Code.eval_string("x")
      """

      Evaluator.evaluate_code(evaluator, "elixir", code, :code_1, [], file: "file.ex")

      expected_stacktrace = [
        {:elixir_expand, :expand, 3, [file: ~c"src/elixir_expand.erl", line: 383]},
        {:elixir_eval, :__FILE__, 1, [file: ~c"file.ex", line: 1]}
      ]

      assert_receive {:runtime_evaluation_response, :code_1,
                      {:error, :error, %CompileError{}, ^expected_stacktrace},
                      %{code_markers: []}}
    end

    test "in case of an error returns only the relevant part of stacktrace",
         %{evaluator: evaluator} do
      code = """
      defmodule Livebook.Runtime.EvaluatorTest.Stacktrace.Math do
        def bad_math do
          result = 1 / 0
          {:ok, result}
        end
      end

      defmodule Livebook.Runtime.EvaluatorTest.Stacktrace.Cat do
        def meow do
          Livebook.Runtime.EvaluatorTest.Stacktrace.Math.bad_math()
          :ok
        end
      end

      Livebook.Runtime.EvaluatorTest.Stacktrace.Cat.meow()
      """

<<<<<<< HEAD
      ignore_warnings(fn ->
        Evaluator.evaluate_code(evaluator, "elixir", code, :code_1, [])
=======
      Evaluator.evaluate_code(evaluator, code, :code_1, [])
>>>>>>> 2399395b

      expected_stacktrace = [
        {Livebook.Runtime.EvaluatorTest.Stacktrace.Math, :bad_math, 0,
         [file: ~c"nofile", line: 3]},
        {Livebook.Runtime.EvaluatorTest.Stacktrace.Cat, :meow, 0, [file: ~c"nofile", line: 10]},
        {:elixir_eval, :__FILE__, 1, [file: ~c"nofile", line: 15]}
      ]

      # Note: evaluating module definitions is relatively slow, so we use a higher wait timeout.
      assert_receive {:runtime_evaluation_response, :code_1,
                      {:error, _kind, _error, ^expected_stacktrace}, metadata()},
                     2_000
    end

    test "in case of an error uses empty evaluation context as the resulting context",
         %{evaluator: evaluator} do
      code1 = """
      x = 2
      """

      code2 = """
      raise ":<"
      """

      code3 = """
      x * x
      """

      Evaluator.evaluate_code(evaluator, "elixir", code1, :code_1, [])
      assert_receive {:runtime_evaluation_response, :code_1, {:ok, _}, metadata()}

      Evaluator.evaluate_code(evaluator, "elixir", code2, :code_2, [:code_1])

      assert_receive {:runtime_evaluation_response, :code_2, {:error, _, _, _}, metadata()}

      Evaluator.evaluate_code(evaluator, "elixir", code3, :code_3, [:code_2, :code_1])
      assert_receive {:runtime_evaluation_response, :code_3, {:ok, 4}, metadata()}
    end

    test "given file option sets it in evaluation environment", %{evaluator: evaluator} do
      code = """
      __DIR__
      """

      opts = [file: "/path/dir/file"]
      Evaluator.evaluate_code(evaluator, "elixir", code, :code_1, [], opts)

      assert_receive {:runtime_evaluation_response, :code_1, {:ok, "/path/dir"}, metadata()}
    end

    test "kills widgets that that no evaluation points to", %{evaluator: evaluator} do
      # Evaluate the code twice, each time a new widget is spawned.
      # The evaluation reference is the same, so the second one overrides
      # the first one and the first widget should eventually be killed.

      Evaluator.evaluate_code(evaluator, "elixir", spawn_widget_code(), :code_1, [])

      assert_receive {:runtime_evaluation_response, :code_1, {:ok, widget_pid1}, metadata()}

      ref = Process.monitor(widget_pid1)

      Evaluator.evaluate_code(evaluator, "elixir", spawn_widget_code(), :code_1, [])

      assert_receive {:runtime_evaluation_response, :code_1, {:ok, widget_pid2}, metadata()}

      assert_receive {:DOWN, ^ref, :process, ^widget_pid1, _reason}

      assert Process.alive?(widget_pid2)
    end

    test "kills widgets when the spawning process terminates", %{evaluator: evaluator} do
      # The widget is spawned from a process that terminates,
      # so the widget should terminate immediately as well

      Evaluator.evaluate_code(
        evaluator,
        "elixir",
        spawn_widget_from_terminating_process_code(),
        :code_1,
        []
      )

      assert_receive {:runtime_evaluation_response, :code_1, {:ok, widget_pid1}, metadata()}

      ref = Process.monitor(widget_pid1)
      assert_receive {:DOWN, ^ref, :process, ^widget_pid1, _reason}
    end

    @tag :with_ebin_path
    test "raises when redefining a module in a different evaluation", %{evaluator: evaluator} do
      code = """
      defmodule Livebook.Runtime.EvaluatorTest.Redefinition do
      end
      """

      Evaluator.evaluate_code(evaluator, "elixir", code, :code_1, [])
      assert_receive {:runtime_evaluation_response, :code_1, {:ok, _}, metadata()}

      # Redefining in the same evaluation works
      Evaluator.evaluate_code(evaluator, "elixir", code, :code_1, [])
      assert_receive {:runtime_evaluation_response, :code_1, {:ok, _}, metadata()}

      Evaluator.evaluate_code(evaluator, "elixir", code, :code_2, [], file: "file.ex")

      assert_receive {:runtime_evaluation_response, :code_2,
                      {:error, :error, %CompileError{}, []},
                      %{
                        code_markers: [
                          %{
                            line: 1,
                            description:
                              "module Livebook.Runtime.EvaluatorTest.Redefinition is already defined",
                            severity: :error
                          }
                        ]
                      }}
    end

    @tag :with_ebin_path
    test "writes module bytecode to disk when :ebin_path is specified",
         %{evaluator: evaluator, ebin_path: ebin_path} do
      code = """
      defmodule Livebook.Runtime.EvaluatorTest.Disk do
        @moduledoc "Test."
      end
      """

      Evaluator.evaluate_code(evaluator, "elixir", code, :code_1, [])
      assert_receive {:runtime_evaluation_response, :code_1, {:ok, _}, metadata()}

      assert File.exists?(Path.join(ebin_path, "Elixir.Livebook.Runtime.EvaluatorTest.Disk.beam"))

      assert {:docs_v1, _, _, _, _, _, _} = Code.fetch_docs(Livebook.Runtime.EvaluatorTest.Disk)
    end

    test "deletes defined modules if the evaluation fails", %{evaluator: evaluator} do
      code = """
      defmodule Livebook.Runtime.EvaluatorTest.Raised do
      end

      raise "failed"
      """

      Evaluator.evaluate_code(evaluator, "elixir", code, :code_1, [])
      assert_receive {:runtime_evaluation_response, :code_1, {:error, _, _, _}, metadata()}

      refute Code.ensure_loaded?(Livebook.Runtime.EvaluatorTest.Raised)
    end

    @tag :with_ebin_path
    @tag capture_log: true
    test "deletes defined modules on termination", %{evaluator: evaluator} do
      code = """
      defmodule Livebook.Runtime.EvaluatorTest.Exited do
      end

      Process.exit(self(), :kill)
      """

      {:group_leader, gl} = Process.info(evaluator.pid, :group_leader)

      Evaluator.evaluate_code(evaluator, "elixir", code, :code_1, [])

      ref = Process.monitor(gl)
      assert_receive {:DOWN, ^ref, :process, ^gl, _reason}

      refute Code.ensure_loaded?(Livebook.Runtime.EvaluatorTest.Exited)
    end
  end

  describe "doctests" do
    @describetag :with_ebin_path

    test "assertions", %{evaluator: evaluator} do
      code = ~S'''
      defmodule Livebook.Runtime.EvaluatorTest.DoctestsAssertions do
        @moduledoc """

            iex> raise "oops"
            ** (ArgumentError) not oops

            iex> require ExUnit.Assertions
            ...> ExUnit.Assertions.assert false
        """

        @doc """
            iex> Livebook.Runtime.EvaluatorTest.DoctestsAssertions.data()
            %{
              name: "Amy Santiago",
              description: "nypd detective",
              precinct: 99
            }

          iex> Livebook.Runtime.EvaluatorTest.DoctestsAssertions.data()
          %{name: "Jake Peralta", description: "NYPD detective"}
        """
        def data() do
          %{
            name: "Amy Santiago",
            description: "nypd detective",
            precinct: 99
          }
        end
      end
      '''

      Evaluator.evaluate_code(evaluator, code, :code_1, [])

      assert_receive {:runtime_doctest_report, :code_1, %{line: 4, status: :running}}

      assert_receive {:runtime_doctest_report, :code_1,
                      %{
                        column: 6,
                        details:
                          "\e[31mexpected exception ArgumentError but got RuntimeError with message \"oops\"\e[0m",
                        end_line: 5,
                        line: 4,
                        status: :failed
                      }}

      assert_receive {:runtime_doctest_report, :code_1, %{line: 7, status: :running}}

      assert_receive {:runtime_doctest_report, :code_1,
                      %{
                        column: 6,
                        details: "\e[31mExpected truthy, got false\e[0m",
                        end_line: 8,
                        line: 7,
                        status: :failed
                      }}

      assert_receive {:runtime_doctest_report, :code_1, %{line: 12, status: :running}}

      assert_receive {:runtime_doctest_report, :code_1, %{line: 12, status: :success}}

      assert_receive {:runtime_doctest_report, :code_1, %{line: 19, status: :running}}

      assert_receive {:runtime_doctest_report, :code_1,
                      %{column: 4, details: _, end_line: 20, line: 19, status: :failed}}
    end

    # TODO: Run this test on Elixir v1.15+
    @tag :skip
    test "multiple assertions at once", %{evaluator: evaluator} do
      code = ~S'''
      defmodule Livebook.Runtime.EvaluatorTest.DoctestsMiddle do
        @moduledoc """

            iex> 1 + 1
            2
            iex> 1 + 2
            :wrong
            iex> 1 + 3
            4

        """
      end
      '''

      Evaluator.evaluate_code(evaluator, code, :code_1, [])

      assert_receive {:runtime_doctest_report, :code_1, %{line: 4, status: :running}}

      assert_receive {:runtime_doctest_report, :code_1,
                      %{
                        column: 6,
                        details: _,
                        end_line: 7,
                        line: 4,
                        status: :failed
                      }}
    end

    test "runtime errors", %{evaluator: evaluator} do
      code = ~S'''
      defmodule Livebook.Runtime.EvaluatorTest.DoctestsRuntime do
        @moduledoc """

            iex> 1 = 2

        """

        @doc """
            iex> Livebook.Runtime.EvaluatorTest.DoctestsRuntime.raise_with_stacktrace()
            :what
        """
        def raise_with_stacktrace() do
          Enum.map(1, & &1)
        end

        @doc """
            iex> Livebook.Runtime.EvaluatorTest.DoctestsRuntime.exit()
            :what
        """
        def exit() do
          Process.exit(self(), :shutdown)
        end
      end
      '''

      Evaluator.evaluate_code(evaluator, "elixir", code, :code_1, [])

      assert_receive {:runtime_doctest_report, :code_1, %{line: 4, status: :running}}

      assert_receive {:runtime_doctest_report, :code_1,
                      %{
                        column: 6,
                        details: "\e[31mmatch (=) failed" <> _,
                        end_line: 4,
                        line: 4,
                        status: :failed
                      }}

      assert_receive {:runtime_doctest_report, :code_1, %{line: 9, status: :running}}

      assert_receive {:runtime_doctest_report, :code_1,
                      %{
                        column: 6,
                        details:
                          "\e[31m** (Protocol.UndefinedError) protocol Enumerable not implemented for 1 of type Integer. " <>
                            _,
                        end_line: 10,
                        line: 9,
                        status: :failed
                      }}

      assert_receive {:runtime_doctest_report, :code_1, %{line: 17, status: :running}}

      assert_receive {:runtime_doctest_report, :code_1,
                      %{
                        column: 6,
                        details: "\e[31m** (EXIT from #PID<" <> _,
                        end_line: 18,
                        line: 17,
                        status: :failed
                      }}
    end

    test "invalid", %{evaluator: evaluator} do
      code = ~S'''
      defmodule Livebook.Runtime.EvaluatorTest.DoctestsInvalid do
        @doc """

            iex> 1 +
            :who_knows

        """
        def foo, do: :ok
      end
      '''

      Evaluator.evaluate_code(evaluator, code, :code_1, [])

      assert_receive {:runtime_doctest_report, :code_1, %{line: 4, status: :running}}

      assert_receive {:runtime_doctest_report, :code_1,
                      %{
                        column: 6,
                        details: "\e[31mDoctest did not compile, got: (TokenMissingError) " <> _,
                        end_line: 5,
                        line: 4,
                        status: :failed
                      }}
    end
  end

  describe "evaluate_code/6 identifier tracking" do
    defp eval(code, evaluator, eval_idx) do
      ref = eval_idx
      parent_refs = Enum.to_list((eval_idx - 1)..0//-1)
      Evaluator.evaluate_code(evaluator, "elixir", code, ref, parent_refs)
      assert_receive {:runtime_evaluation_response, ^ref, {:ok, _}, metadata}
      %{used: metadata.identifiers_used, defined: metadata.identifiers_defined}
    end

    test "variables", %{evaluator: evaluator} do
      identifiers =
        """
        x = 1
        y = 1
        """
        |> eval(evaluator, 0)

      assert %{
               {:variable, {:x, nil}} => _,
               {:variable, {:y, nil}} => _
             } = identifiers.defined

      identifiers =
        """
        x
        """
        |> eval(evaluator, 1)

      assert {:variable, {:x, nil}} in identifiers.used
      assert {:variable, {:y, nil}} not in identifiers.used
    end

    test "variables with non-default context", %{evaluator: evaluator} do
      identifiers =
        """
        var!(x, :context) = 1
        """
        |> eval(evaluator, 0)

      assert %{{:variable, {:x, :context}} => _} = identifiers.defined

      identifiers =
        """
        var!(x, :context)
        """
        |> eval(evaluator, 1)

      assert {:variable, {:x, :context}} in identifiers.used
    end

    test "variables used inside a module", %{evaluator: evaluator} do
      identifiers =
        """
        x = 1
        y = 1
        z = 1
        """
        |> eval(evaluator, 0)

      assert %{
               {:variable, {:x, nil}} => _,
               {:variable, {:y, nil}} => _,
               {:variable, {:z, nil}} => _
             } = identifiers.defined

      identifiers =
        """
        defmodule Livebook.Runtime.EvaluatorTest.Identifiers.UsedVars do
          def fun(), do: unquote(x)
        end

        y
        """
        |> eval(evaluator, 1)

      assert {:variable, {:x, nil}} in identifiers.used
      assert {:variable, {:y, nil}} in identifiers.used
      assert {:variable, {:z, nil}} not in identifiers.used
    end

    test "reports parentheses-less arity-0 import as a used variable", %{evaluator: evaluator} do
      # TODO: remove all logic around undefined unused vars once we require Elixir v1.15
      Code.put_compiler_option(:on_undefined_variable, :warn)

      identifiers =
        """
        self
        """
        |> eval(evaluator, 0)

      Code.put_compiler_option(:on_undefined_variable, :raise)

      assert {:variable, {:self, nil}} in identifiers.used
      assert :imports in identifiers.used
    end

    test "module definition", %{evaluator: evaluator} do
      identifiers =
        """
        defmodule Livebook.Runtime.EvaluatorTest.Identifiers.ModuleDefinition do
          def fun(), do: 1
        end
        """
        |> eval(evaluator, 0)

      assert {:alias, :"Elixir.Livebook.Runtime.EvaluatorTest.Identifiers.ModuleDefinition"} in identifiers.used

      assert %{
               {:module, :"Elixir.Livebook.Runtime.EvaluatorTest.Identifiers.ModuleDefinition"} =>
                 version1
             } = identifiers.defined

      identifiers =
        """
        defmodule Livebook.Runtime.EvaluatorTest.Identifiers.ModuleDefinition do
          def fun(), do: 1
        end
        """
        |> eval(evaluator, 0)

      assert %{
               {:module, :"Elixir.Livebook.Runtime.EvaluatorTest.Identifiers.ModuleDefinition"} =>
                 ^version1
             } = identifiers.defined

      identifiers =
        """
        defmodule Livebook.Runtime.EvaluatorTest.Identifiers.ModuleDefinition do
          def fun(), do: 2
        end
        """
        |> eval(evaluator, 0)

      assert %{
               {:module, :"Elixir.Livebook.Runtime.EvaluatorTest.Identifiers.ModuleDefinition"} =>
                 version2
             } = identifiers.defined

      assert version2 != version1
    end

    test "module function call", %{evaluator: evaluator} do
      identifiers =
        """
        Enum.uniq([1, 2])
        """
        |> eval(evaluator, 0)

      assert {:module, :"Elixir.Enum"} in identifiers.used
    end

    test "alias", %{evaluator: evaluator} do
      identifiers =
        """
        alias Map, as: M
        """
        |> eval(evaluator, 0)

      assert {:alias, :"Elixir.Map"} in identifiers.used

      assert %{{:alias, :"Elixir.M"} => :"Elixir.Map"} = identifiers.defined

      identifiers =
        """
        M.new()
        """
        |> eval(evaluator, 1)

      assert {:alias, :"Elixir.M"} in identifiers.used
      assert {:module, :"Elixir.Map"} in identifiers.used
    end

    test "require", %{evaluator: evaluator} do
      identifiers =
        """
        require Integer
        """
        |> eval(evaluator, 0)

      assert {:alias, :"Elixir.Integer"} in identifiers.used

      assert %{{:require, :"Elixir.Integer"} => :ok} = identifiers.defined

      identifiers =
        """
        Integer.is_even(2)
        """
        |> eval(evaluator, 1)

      assert {:alias, :"Elixir.Integer"} in identifiers.used
      assert {:require, :"Elixir.Integer"} in identifiers.used
      assert {:module, :"Elixir.Integer"} in identifiers.used
    end

    test "import", %{evaluator: evaluator} do
      identifiers =
        """
        import Enum
        """
        |> eval(evaluator, 0)

      assert %{:imports => version1} = identifiers.defined

      identifiers =
        """
        import Enum
        """
        |> eval(evaluator, 0)

      assert %{:imports => ^version1} = identifiers.defined

      identifiers =
        """
        import Integer
        """
        |> eval(evaluator, 0)

      assert :imports in identifiers.used
      assert {:alias, :"Elixir.Integer"} in identifiers.used
      assert {:module, :"Elixir.Integer"} in identifiers.used

      assert %{
               :imports => version2,
               {:require, :"Elixir.Integer"} => :ok
             } = identifiers.defined

      assert version2 != version1

      identifiers =
        """
        is_even(2)
        """
        |> eval(evaluator, 1)

      assert :imports in identifiers.used
      assert {:module, :"Elixir.Integer"} in identifiers.used

      identifiers =
        """
        Integer.is_even(2)
        """
        |> eval(evaluator, 1)

      assert {:require, :"Elixir.Integer"} in identifiers.used
      assert {:module, :"Elixir.Integer"} in identifiers.used
    end

    test "struct", %{evaluator: evaluator} do
      identifiers =
        """
        %URI{}
        """
        |> eval(evaluator, 0)

      assert {:alias, :"Elixir.URI"} in identifiers.used
      assert {:module, :"Elixir.URI"} in identifiers.used
    end

    test "process dictionary", %{evaluator: evaluator} do
      identifiers =
        """
        :ok
        """
        |> eval(evaluator, 0)

      # Every evaluation should depend on process dictionary
      assert :pdict in identifiers.used

      identifiers =
        """
        Process.put(:x, 1)
        """
        |> eval(evaluator, 0)

      assert %{pdict: version1} = identifiers.defined

      identifiers =
        """
        Process.put(:x, 1)
        """
        |> eval(evaluator, 0)

      assert %{pdict: ^version1} = identifiers.defined

      identifiers =
        """
        Process.put(:x, 2)
        """
        |> eval(evaluator, 0)

      assert %{pdict: version2} = identifiers.defined

      assert version2 != version1
    end

    test "context merging", %{evaluator: evaluator} do
      """
      x = 1
      y = 1

      alias Enum, as: E
      alias Map, as: M

      require Enum

      import Integer, only: [is_odd: 1, is_even: 1, to_string: 2, to_charlist: 2]

      Process.put(:x, 1)
      Process.put(:y, 1)
      Process.put(:z, 1)

      defmodule Livebook.Runtime.EvaluatorTest.Identifiers.ContextMergingOne do
      end
      """
      |> eval(evaluator, 0)

      """
      y = 2

      alias MapSet, as: M

      require Map

      import Integer, except: [is_even: 1, to_string: 2]

      Process.put(:y, 2)
      Process.delete(:z)

      defmodule Livebook.Runtime.EvaluatorTest.Identifiers.ContextMergingTwo do
      end
      """
      |> eval(evaluator, 1)

      # Evaluation 0 context

      context = Evaluator.get_evaluation_context(evaluator, [0])

      assert Enum.sort(context.binding) == [x: 1, y: 1]

      assert Enum.sort(context.env.aliases) == [{E, Enum}, {M, Map}]

      assert Enum in context.env.requires

      assert [_, _ | _] = context.env.functions[Integer]
      assert [_, _ | _] = context.env.macros[Integer]

      assert context.env.versioned_vars == %{{:x, nil} => 0, {:y, nil} => 1}

      assert context.env.context_modules == [
               Livebook.Runtime.EvaluatorTest.Identifiers.ContextMergingOne
             ]

      assert context.pdict == %{x: 1, y: 1, z: 1}

      # Evaluation 1 context

      context = Evaluator.get_evaluation_context(evaluator, [1])

      assert Enum.sort(context.binding) == [y: 2]

      assert Enum.sort(context.env.aliases) == [{M, MapSet}]

      assert Map in context.env.requires
      assert Enum not in context.env.requires

      # Imports are not diffed
      assert {Integer, [to_charlist: 2]} in context.env.functions
      assert {Integer, [is_odd: 1]} in context.env.macros

      assert context.env.versioned_vars == %{{:y, nil} => 0}

      assert context.env.context_modules == [
               Livebook.Runtime.EvaluatorTest.Identifiers.ContextMergingTwo
             ]

      # Process dictionary is not diffed
      assert context.pdict == %{x: 1, y: 2}

      # Merged context

      context = Evaluator.get_evaluation_context(evaluator, [1, 0])

      assert Enum.sort(context.binding) == [x: 1, y: 2]

      assert Enum.sort(context.env.aliases) == [{E, Enum}, {M, MapSet}]

      assert Enum in context.env.requires
      assert Map in context.env.requires

      assert {Integer, [to_charlist: 2]} in context.env.functions
      assert {Integer, [is_odd: 1]} in context.env.macros

      assert context.env.versioned_vars == %{{:x, nil} => 0, {:y, nil} => 1}

      assert context.env.context_modules == [
               Livebook.Runtime.EvaluatorTest.Identifiers.ContextMergingTwo,
               Livebook.Runtime.EvaluatorTest.Identifiers.ContextMergingOne
             ]

      assert context.pdict == %{x: 1, y: 2}
    end
  end

  describe "forget_evaluation/2" do
    test "invalidates the given reference", %{evaluator: evaluator} do
      Evaluator.evaluate_code(evaluator, "elixir", "x = 1", :code_1, [])
      assert_receive {:runtime_evaluation_response, :code_1, _, metadata()}

      Evaluator.forget_evaluation(evaluator, :code_1)

<<<<<<< HEAD
      ignore_warnings(fn ->
        Evaluator.evaluate_code(evaluator, "elixir", "x", :code_2, [:code_1])
=======
      Evaluator.evaluate_code(evaluator, "x", :code_2, [:code_1])
>>>>>>> 2399395b

      assert_receive {:runtime_evaluation_response, :code_2,
                      {:error, _kind, %CompileError{}, _stacktrace}, metadata()}
    end

    test "kills widgets that no evaluation points to", %{evaluator: evaluator} do
      Evaluator.evaluate_code(evaluator, "elixir", spawn_widget_code(), :code_1, [])

      assert_receive {:runtime_evaluation_response, :code_1, {:ok, widget_pid1}, metadata()}

      ref = Process.monitor(widget_pid1)
      Evaluator.forget_evaluation(evaluator, :code_1)

      assert_receive {:DOWN, ^ref, :process, ^widget_pid1, _reason}
    end

    @tag :with_ebin_path
    test "deletes modules defined by the given evaluation", %{evaluator: evaluator} do
      code = """
      defmodule Livebook.Runtime.EvaluatorTest.ForgetEvaluation.Redefinition do
      end
      """

      Evaluator.evaluate_code(evaluator, "elixir", code, :code_1, [])
      assert_receive {:runtime_evaluation_response, :code_1, {:ok, _}, metadata()}

      Evaluator.forget_evaluation(evaluator, :code_1)

      # Define the module in a different evaluation
      Evaluator.evaluate_code(evaluator, "elixir", code, :code_2, [])
      assert_receive {:runtime_evaluation_response, :code_2, {:ok, _}, metadata()}
    end
  end

  describe "initialize_from/3" do
    setup %{object_tracker: object_tracker} do
      {:ok, _pid, parent_evaluator} =
        start_supervised({Evaluator, [send_to: self(), object_tracker: object_tracker]},
          id: :parent_evaluator
        )

      %{parent_evaluator: parent_evaluator}
    end

    test "copies the given context and sets as the initial one",
         %{evaluator: evaluator, parent_evaluator: parent_evaluator} do
      Evaluator.evaluate_code(parent_evaluator, "elixir", "x = 1", :code_1, [])
      assert_receive {:runtime_evaluation_response, :code_1, _, metadata()}

      Evaluator.initialize_from(evaluator, parent_evaluator, [:code_1])

      Evaluator.evaluate_code(evaluator, "elixir", "x", :code_2, [])
      assert_receive {:runtime_evaluation_response, :code_2, {:ok, 1}, metadata()}
    end
  end

  describe "binding order" do
    test "keeps binding in evaluation order, starting from most recent", %{evaluator: evaluator} do
      Evaluator.evaluate_code(evaluator, "elixir", "b = 1", :code_1, [])
      Evaluator.evaluate_code(evaluator, "elixir", "a = 1", :code_2, [:code_1])
      Evaluator.evaluate_code(evaluator, "elixir", "c = 1", :code_3, [:code_2, :code_1])
      Evaluator.evaluate_code(evaluator, "elixir", "x = 1", :code_4, [:code_3, :code_2, :code_1])

      %{binding: binding} =
        Evaluator.get_evaluation_context(evaluator, [:code_4, :code_3, :code_2, :code_1])

      assert [:x, :c, :a, :b] == Enum.map(binding, &elem(&1, 0))
    end

    test "treats rebound names as new", %{evaluator: evaluator} do
      Evaluator.evaluate_code(evaluator, "elixir", "b = 1", :code_1, [])
      Evaluator.evaluate_code(evaluator, "elixir", "a = 1", :code_2, [:code_1])
      Evaluator.evaluate_code(evaluator, "elixir", "b = 2", :code_3, [:code_2, :code_1])

      %{binding: binding} =
        Evaluator.get_evaluation_context(evaluator, [:code_3, :code_2, :code_1])

      assert [:b, :a] == Enum.map(binding, &elem(&1, 0))
    end
  end

  describe "erlang evaluation" do
    test "evaluate erlang code", %{evaluator: evaluator} do
      Evaluator.evaluate_code(evaluator, "erlang", "X = lists:seq(1, 3), X.", :code_1, [])
      assert_receive {:runtime_evaluation_response, :code_1, {:ok, [1, 2, 3]}, metadata()}
    end

    test "mixed erlang/elixir bindings", %{evaluator: evaluator} do
      Evaluator.evaluate_code(evaluator, "elixir", "x = 1", :code_1, [])
      Evaluator.evaluate_code(evaluator, "erlang", "Y = X.", :code_2, [:code_1])
      Evaluator.evaluate_code(evaluator, "elixir", "z = y", :code_3, [:code_2])

      %{binding: binding} =
        Evaluator.get_evaluation_context(evaluator, [:code_3, :code_2, :code_1])

      assert [{:z, 1}, {:y, 1}, {:x, 1}] == binding
    end
  end

  # Helpers

  # Returns a code that spawns a widget process, registers
  # a pointer for it and adds monitoring, then returns widget
  # pid from the evaluation
  defp spawn_widget_code() do
    """
    widget_pid = spawn(fn ->
      receive do
        :stop -> :ok
      end
    end)

    ref = make_ref()
    send(Process.group_leader(), {:io_request, self(), ref, {:livebook_reference_object, widget_pid, self()}})

    receive do
      {:io_reply, ^ref, :ok} -> :ok
    end

    send(Process.group_leader(), {:io_request, self(), ref, {:livebook_monitor_object, widget_pid, widget_pid, :stop}})

    receive do
      {:io_reply, ^ref, :ok} -> :ok
    end

    widget_pid
    """
  end

  defp spawn_widget_from_terminating_process_code() do
    """
    parent = self()

    # Arbitrary process that spawns the widget and terminates afterwards
    spawn(fn ->
      widget_pid = spawn(fn ->
        receive do
          :stop -> :ok
        end
      end)

      ref = make_ref()
      send(Process.group_leader(), {:io_request, self(), ref, {:livebook_reference_object, widget_pid, self()}})

      receive do
        {:io_reply, ^ref, :ok} -> :ok
      end

      send(Process.group_leader(), {:io_request, self(), ref, {:livebook_monitor_object, widget_pid, widget_pid, :stop}})

      receive do
        {:io_reply, ^ref, :ok} -> :ok
      end

      send(parent, {:widget_pid, widget_pid})
    end)

    receive do
      {:widget_pid, widget_pid} -> widget_pid
    end
    """
  end
end<|MERGE_RESOLUTION|>--- conflicted
+++ resolved
@@ -57,12 +57,7 @@
       Evaluator.evaluate_code(evaluator, "elixir", "x = 1", :code_1, [])
       assert_receive {:runtime_evaluation_response, :code_1, _, metadata()}
 
-<<<<<<< HEAD
-      ignore_warnings(fn ->
         Evaluator.evaluate_code(evaluator, "elixir", "x", :code_2, [])
-=======
-      Evaluator.evaluate_code(evaluator, "x", :code_2, [])
->>>>>>> 2399395b
 
       assert_receive {:runtime_evaluation_response, :code_2,
                       {:error, _kind, %CompileError{}, _stacktrace}, metadata()}
@@ -230,12 +225,7 @@
       Livebook.Runtime.EvaluatorTest.Stacktrace.Cat.meow()
       """
 
-<<<<<<< HEAD
-      ignore_warnings(fn ->
         Evaluator.evaluate_code(evaluator, "elixir", code, :code_1, [])
-=======
-      Evaluator.evaluate_code(evaluator, code, :code_1, [])
->>>>>>> 2399395b
 
       expected_stacktrace = [
         {Livebook.Runtime.EvaluatorTest.Stacktrace.Math, :bad_math, 0,
@@ -1012,12 +1002,8 @@
 
       Evaluator.forget_evaluation(evaluator, :code_1)
 
-<<<<<<< HEAD
       ignore_warnings(fn ->
         Evaluator.evaluate_code(evaluator, "elixir", "x", :code_2, [:code_1])
-=======
-      Evaluator.evaluate_code(evaluator, "x", :code_2, [:code_1])
->>>>>>> 2399395b
 
       assert_receive {:runtime_evaluation_response, :code_2,
                       {:error, _kind, %CompileError{}, _stacktrace}, metadata()}
